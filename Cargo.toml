--- conflicted
+++ resolved
@@ -11,13 +11,6 @@
 logos = "0.15.0"
 pest = "2.7.15"
 pest_derive = "2.7.15"
-<<<<<<< HEAD
-thiserror = "2"
-log = "0.4"
-env_logger = "0.10"
-chrono = "0.4"
-=======
 log = "0.4"
 thiserror = "2"
-env_logger = "0.10"
->>>>>>> ae40a23c
+env_logger = "0.10"