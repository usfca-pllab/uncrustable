// accept binary numbers that are divisible by 3

alphabet: { '0', '1' }

// an example helper function
fn char_to_bit(c: sym) -> int[2] = match c {
  '0' -> 0 as int[2]
  '1' -> 1 as int[2]
}

// calculate remainder mod 3 while reading each bit.
let rem: int[3];

on input bit {
  // later on, we might consider coercing the result of the function call so
  // that the "as int[3]" part is not necessary.  we need to do this for
  // number literals anyway.
<<<<<<< HEAD
  rem = (2 as int[3]) * rem + (char_to_bit(bit) as int[3]);
}

accept if rem == (0 as int[3])
=======
  rem = 2 as int[3] * rem + char_to_bit(bit) as int[3];
}

accept if rem == 0 as int[3]
>>>>>>> ae40a23c
<|MERGE_RESOLUTION|>--- conflicted
+++ resolved
@@ -15,14 +15,7 @@
   // later on, we might consider coercing the result of the function call so
   // that the "as int[3]" part is not necessary.  we need to do this for
   // number literals anyway.
-<<<<<<< HEAD
-  rem = (2 as int[3]) * rem + (char_to_bit(bit) as int[3]);
-}
-
-accept if rem == (0 as int[3])
-=======
   rem = 2 as int[3] * rem + char_to_bit(bit) as int[3];
 }
 
-accept if rem == 0 as int[3]
->>>>>>> ae40a23c
+accept if rem == 0 as int[3]