use crate::syntax::*;
<<<<<<< HEAD
use std::cmp::Ordering;
use std::collections::BTreeMap;
use std::collections::BTreeSet;
use std::fmt;
=======
use std::collections::BTreeSet;
use std::collections::HashMap as Map;
>>>>>>> 0c9c6169
use std::ops::Range;
use thiserror::Error;

// Errors that can occur during type checking
#[derive(Error, Debug)]
pub enum RuntimeError {
    #[error("Invalid expression")]
    InvalidExpression,
    #[error("Invalid statement")]
    InvalidStatement,
    #[error("Division by zero")]
    DivisionbyZero,
    #[error("Type error")]
    TypeError,
    #[error("Invalid pperand")]
    InvalidOperand,
    #[error("Modulus by zero")]
    ModulusByZero,
    #[error("Cast fail: out of expected range")]
    OutOfRange,
    #[error("Call fail: incorrect args")]
    IncorrectArgs,
}

// abstraction for values making up expressions
<<<<<<< HEAD
#[derive(Debug, Clone, PartialEq, Eq)]
=======
#[derive(Debug, Clone, PartialEq)]
>>>>>>> 0c9c6169
pub enum Value {
    Bool(bool),
    Num(i64, Range<i64>),
    Sym(Symbol),
}

<<<<<<< HEAD
impl PartialOrd for Value {
    fn partial_cmp(&self, other: &Self) -> Option<Ordering> {
        use Value::*;
        Some(match (self, other) {
            // Bool comparison: false < true (default Rust behavior)
            (Bool(a), Bool(b)) => a.cmp(b),

            // Bool < Num < Sym
            (Bool(_), Num(_, _)) | (Bool(_), Sym(_)) => Ordering::Less,
            (Num(_, _), Bool(_)) | (Sym(_), Bool(_)) => Ordering::Greater,

            // Num comparison: by value, then range.start, then range.end
            (Num(a_val, a_rng), Num(b_val, b_rng)) => a_val
                .cmp(b_val)
                .then(a_rng.start.cmp(&b_rng.start))
                .then(a_rng.end.cmp(&b_rng.end)),

            // Num < Sym
            (Num(_, _), Sym(_)) => Ordering::Less,
            (Sym(_), Num(_, _)) => Ordering::Greater,

            // Sym comparison
            (Sym(a), Sym(b)) => a.cmp(b),
        })
    }
}

impl fmt::Display for Value {
    fn fmt(&self, f: &mut fmt::Formatter<'_>) -> fmt::Result {
        match self {
            Value::Bool(b) => write!(f, "{}", b),
            Value::Num(n, range) => write!(f, "{} in [{}..{})", n, range.start, range.end),
            Value::Sym(sym) => write!(f, "{}", sym),
        }
    }
}

impl Ord for Value {
    fn cmp(&self, other: &Self) -> Ordering {
        self.partial_cmp(other).unwrap()
    }
}

// map of variable names to values
type Env = BTreeMap<Id, Value>;

pub fn init_env(program: &Program) -> Env {
    let mut env = Env::new();
    let alph: BTreeSet<Symbol> = program.alphabet.iter().cloned().collect();
    let first_symbol = Value::Sym(alph.iter().next().unwrap().clone());

    // insert locals into env
    for (id, typ) in &program.locals {
        let value = match typ {
            // defaults for now are zero values
            Type::BoolT => Value::Bool(false),

            //  default to be beginning of range
            Type::NumT(range) => Value::Num(range.start, range.clone()),

            //  default to empty char
            Type::SymT => first_symbol.clone(),
        };

        env.insert(id.clone(), value);
    }

    env
}

pub fn eval_action(program: &Program, env: &mut Env, sym: &Symbol) -> Result<(), RuntimeError> {
    // Insert each symbol into the environment
    if let Some(id) = &program.action.0 {
        env.insert(id.clone(), Value::Sym(*sym));
    }

    // Evaluate each statement in the action
    for stmt in &program.action.1 {
        eval_stmt(stmt, env, program)?; // propagate errors
    }

    Ok(())
}

=======
// map of variable names to values
type Env = Map<Id, Value>;

pub fn init_env(program: &Program) -> Env {
    let mut env = Env::new();
    let alph: BTreeSet<Symbol> = program.alphabet.iter().cloned().collect();
    let first_symbol = Value::Sym(alph.iter().next().unwrap().clone());

    // insert locals into env
    for (id, typ) in &program.locals {
        let value = match typ {
            // defaults for now are zero values
            Type::BoolT => Value::Bool(false),

            //  default to be beginning of range
            Type::NumT(range) => Value::Num(range.start, range.clone()),

            //  default to empty char
            Type::SymT => first_symbol.clone(),
        };

        env.insert(id.clone(), value);
    }

    env
}

>>>>>>> 0c9c6169
fn eval(program: &Program, input: &str) -> Result<(bool, Env), RuntimeError> {
    // create initial state
    let mut env = init_env(program);
    for stmt in &program.start {
        eval_stmt(stmt, &mut env, &program)?;
    }
<<<<<<< HEAD

    for sym in input.chars() {
        eval_action(program, &mut env, &Symbol(sym))?;
    }

    // evaluate accept
    let accept = eval_expr(&program.accept, &env, &program)?;

=======

    for sym in input.chars() {
        // insert each symbol into the enviornment
        if let Some(id) = &program.action.0 {
            env.insert(id.clone(), Value::Sym(Symbol(sym)));
        };
        // evaluate action
        for stmt in &program.action.1 {
            eval_stmt(stmt, &mut env, &program)?;
        }
    }

    // evaluate accept
    let accept = eval_expr(&program.accept, &env, &program)?;

>>>>>>> 0c9c6169
    match accept {
        Value::Bool(b) => Ok((b, env)),
        _ => Err(RuntimeError::TypeError),
    }
}

fn cast(v: i64, range: Range<i64>, overflow: Overflow) -> Result<Value, RuntimeError> {
    let lower = range.start;
    let upper = range.end;
    let val = match overflow {
        Overflow::Saturate => {
            if v >= upper {
                Ok(Value::Num(upper - 1, range))
            } else if v < lower {
                Ok(Value::Num(lower, range))
            } else {
                Ok(Value::Num(v, range))
            }
        }
        Overflow::Wraparound => Ok(Value::Num(
            (v - lower).abs() % (upper - lower) + lower,
            Range {
                start: lower,
                end: upper,
            },
        )),
        Overflow::Fail => {
            if v >= upper {
                Err(RuntimeError::OutOfRange)
            } else if v < lower {
                Err(RuntimeError::OutOfRange)
            } else {
                Ok(Value::Num(v, range))
            }
        }
    };
    return val;
}

// eval. expr.
pub fn eval_expr(expr: &Expr, env: &Env, program: &Program) -> Result<Value, RuntimeError> {
    match expr {
        Expr::Num(n, Type::NumT(range)) => cast(*n, range.clone(), Overflow::Wraparound),
        Expr::Bool(b) => Ok(Value::Bool(*b)),
        Expr::Sym(symbol) => Ok(Value::Sym(Symbol(*symbol))),

        Expr::Var(id) => Ok(env.get(id).unwrap().clone()),

        Expr::BinOp { lhs, op, rhs } => {
            let left = eval_expr(lhs, env, &program)?;
            let right = eval_expr(rhs, env, &program)?;

            match (left, right) {
                (Value::Num(l, l_range), Value::Num(r, _)) => match op {
                    // numerical return
                    BOp::Add => cast(l + r, l_range, Overflow::Wraparound),
                    BOp::Sub => cast(l - r, l_range, Overflow::Wraparound),
                    BOp::Mul => cast(l * r, l_range, Overflow::Wraparound),
                    BOp::Div => {
                        if r == 0 {
<<<<<<< HEAD
                            return Err(RuntimeError::DivisionbyZero);
=======
                            Err(RuntimeError::DivisionbyZero)
>>>>>>> 0c9c6169
                        } else {
                            cast(l / r, l_range, Overflow::Wraparound)
                        }
                    }
                    BOp::Rem => {
                        if r == 0 {
                            Err(RuntimeError::ModulusByZero)
                        } else {
                            cast(l % r, l_range, Overflow::Wraparound)
                        }
                    }
                    BOp::Shl => cast(l << r, l_range, Overflow::Wraparound),
                    BOp::Shr => cast(l >> r, l_range, Overflow::Wraparound),

                    // boolean return
                    BOp::Lt => Ok(Value::Bool(l < r)),
                    BOp::Lte => Ok(Value::Bool(l <= r)),
                    BOp::Eq => Ok(Value::Bool(l == r)),
                    BOp::Ne => Ok(Value::Bool(l != r)),

                    _ => Err(RuntimeError::InvalidOperand),
                },

                (Value::Bool(l), Value::Bool(r)) => match op {
                    BOp::And => Ok(Value::Bool(l && r)),
                    BOp::Or => Ok(Value::Bool(l || r)),
                    BOp::Eq => Ok(Value::Bool(l == r)),
                    BOp::Ne => Ok(Value::Bool(l != r)),

                    _ => Err(RuntimeError::InvalidOperand),
                },
                (Value::Sym(l), Value::Sym(r)) => match op {
                    BOp::Eq => Ok(Value::Bool(l == r)),
                    BOp::Ne => Ok(Value::Bool(l != r)),

                    _ => Err(RuntimeError::InvalidOperand),
                },
                _ => Err(RuntimeError::TypeError),
            }
        }

        Expr::UOp { op, inner } => {
            let left = eval_expr(inner, env, &program)?;

            match (left, op) {
                (Value::Num(l, range), UOp::Negate) => cast(-l, range, Overflow::Wraparound),
                (Value::Bool(b), UOp::Not) => Ok(Value::Bool(!b)),
                _ => Err(RuntimeError::TypeError),
            }
        }

        Expr::Cast {
            inner,
            typ,
            overflow,
        } => {
            let Type::NumT(cast_t) = typ else {
                return Err(RuntimeError::TypeError);
            };

            let val = eval_expr(inner, env, &program)?;

            match val {
                Value::Num(num, _) => cast(num, cast_t.clone(), overflow.clone()),
                // can only cast ints
                _ => Err(RuntimeError::TypeError),
            }
        }

        Expr::Match { scrutinee, cases } => {
            let raw_val = eval_expr(&scrutinee, env, &program)?;
            let mut env_scope = Env::new();
            for case in cases {
                let case_env = match (case.pattern, raw_val.clone()) {
                    (Pattern::Var(id), _) => {
                        env_scope.insert(id, raw_val.clone());
                        env_scope.clone()
                    }
                    (Pattern::Bool(bp), Value::Bool(bv)) if bp == bv => env.clone(),
                    (Pattern::Num(np), Value::Num(nv, _)) if np == nv => env.clone(),
                    (Pattern::Sym(sp), Value::Sym(sv)) if sp == sv => env.clone(),
                    _ => continue,
                };
                let g = eval_expr(&case.guard, &case_env, &program)?;
                if let Value::Bool(b) = g {
                    if b {
                        return eval_expr(&case.result, &case_env, &program);
                    }
                } else {
                    return Err(RuntimeError::TypeError);
                }
            }
            return Err(RuntimeError::TypeError);
        }

        Expr::Call { callee, args } => {
            let mut env_args = Env::new();
            let function = program.helpers.get(callee).unwrap().clone();

            for (arg, param) in args.iter().zip(function.params.iter()) {
                let arg_val = eval_expr(arg, env, program)?;
                env_args.insert(param.0, arg_val);
            }
            return eval_expr(&function.body, &env_args, program);
        }

        _ => Err(RuntimeError::InvalidExpression),
    }
}

// eval. stmt.
pub fn eval_stmt(stmt: &Stmt, env: &mut Env, program: &Program) -> Result<Value, RuntimeError> {
    match stmt {
        Stmt::Assign(id, expr) => {
            let value = eval_expr(expr, env, &program)?;
            env.insert(id.clone(), value.clone());
            Ok(value)
        }

        Stmt::If {
            cond,
            true_branch,
            false_branch,
        } => {
            let cond_val = eval_expr(cond, env, &program)?;
            match cond_val {
                Value::Bool(true) => {
                    for stmt in true_branch {
                        eval_stmt(stmt, env, program)?;
                    }
                    Ok(cond_val)
                }

                Value::Bool(false) => {
                    for stmt in false_branch {
                        eval_stmt(stmt, env, program)?;
                    }
                    Ok(cond_val)
                }

                _ => Err(RuntimeError::InvalidStatement),
            }
        }
    }
}

pub fn evaluate(program: &Program, input: &str) -> Result<bool, RuntimeError> {
    // do a match then return
    match eval(program, input) {
        Ok((result, _)) => Ok(result),
        Err(e) => Err(e),
    }
}

// TEST -----------------------------------------------------------------------------------------------------------------------------------------------

#[cfg(test)]
mod tests {
    use super::*;
    use crate::parse::parse;
<<<<<<< HEAD
=======
    use crate::syntax::*;
>>>>>>> 0c9c6169

    #[test]
    // Simple Local Assignment
    fn test_assign() {
        let input = r#"
		        alphabet: {'a'}
		        let x: int[4];
		        on input y {
					x = 3;   
		        }
		        accept if x == 3
		    "#;
        let program = parse(input).unwrap();
<<<<<<< HEAD
=======
        println!("program: {:?}", program);
>>>>>>> 0c9c6169

        let (_result, env) = eval(&program, input).unwrap();
        assert_eq!(env.get(&id("x")), Some(&Value::Num(3, 3..4)));
    }

    #[test]
    fn test_binop_1() {
        let input = r#"
	        alphabet: {'a'}
	        on input y {
				x = 2 as int[4] wraparound + 1 as int[4] wraparound;
				z = 2 as int[4] wraparound - 1 as int[4] wraparound;
	        }
	        accept if x == 3
	    "#;
        let program = parse(input).unwrap();
<<<<<<< HEAD
=======
        println!("program: {:?}", program);
>>>>>>> 0c9c6169

        let (_result, env) = eval(&program, input).unwrap();
        assert_eq!(env.get(&id("x")), Some(&Value::Num(3, 0..4)));
        assert_eq!(env.get(&id("z")), Some(&Value::Num(1, 0..4)));
    }

    #[test]
    // Boolean BinOp - Relational Operators
    fn test_binop_2() {
        let input = r#"
	        alphabet: {'e'}
	        on input y {
	            v = 10 < 3;
	            x = 3 < 9;
	            y = 2 < 2;
	            z = 2 <= 2;
	            a = 1 <= 2;
	            b = 5 <= 2;
	            w = 4 == 1;
	            c = 4 == 4;
	        }
	        accept if v == false
	    "#;
        let program = parse(input).unwrap();
        let (_result, env) = eval(&program, input).unwrap();

        assert_eq!(env.get(&id("v")), Some(&Value::Bool(false)));
        assert_eq!(env.get(&id("x")), Some(&Value::Bool(true)));
        assert_eq!(env.get(&id("y")), Some(&Value::Bool(false)));
        assert_eq!(env.get(&id("z")), Some(&Value::Bool(true)));
        assert_eq!(env.get(&id("a")), Some(&Value::Bool(true)));
        assert_eq!(env.get(&id("b")), Some(&Value::Bool(false)));
        assert_eq!(env.get(&id("w")), Some(&Value::Bool(false)));
        assert_eq!(env.get(&id("c")), Some(&Value::Bool(true)));
    }

    #[test]
    // Numerical BinOp - Remainder, Shifts (Left and Right)
    fn test_binop_3() {
        let input = r#"
	        alphabet: {'e'}
	        let v: int[10];
	        let z: int[10];
	        let w: int[10];
	        on input y {
	            v = 9 as int[10] wraparound % 3 as int[10] wraparound;
	            z = 2 as int[10] wraparound << 1 as int[10] wraparound;
	            w = 4 as int[10] wraparound >> 1 as int[10] wraparound;
	        }
	        accept if v == 1
	    "#;
        let program = parse(input).unwrap();
        let (_result, env) = eval(&program, input).unwrap();

        assert_eq!(env.get(&id("v")), Some(&Value::Num(0, 0..10)));
        assert_eq!(env.get(&id("z")), Some(&Value::Num(4, 0..10)));
        assert_eq!(env.get(&id("w")), Some(&Value::Num(2, 0..10)));
    }

    #[test]
    // Boolean BinOp - And / Or
    fn test_binop_4() {
        let input = r#"
	        alphabet: {'d'}
	        let z: bool;
	        let w: bool;
	        on input y {
	            z = true && false;
	            w = true || false;
	        }
	        accept if z == false
	    "#;
        let program = parse(input).unwrap();
        let (_result, env) = eval(&program, input).unwrap();

        assert_eq!(env.get(&id("z")), Some(&Value::Bool(false)));
        assert_eq!(env.get(&id("w")), Some(&Value::Bool(true)));
    }

    #[test]
    // Unary Operations - Negate and Not
    fn test_unop() {
        let input = r#"
	        alphabet: {'a'}
	        let y: int[-5..5];
	        let w: bool;
            y = (2 as int[-5..5] saturate);
	        w = !true;
	        on input a {
	            w = false;
	        }
	        accept if w == false
	    "#;

        let program = parse(input).unwrap();

        let input = "";
        let (_result, env) = eval(&program, input).unwrap();
<<<<<<< HEAD
=======
        println!("{:?}", program);
>>>>>>> 0c9c6169
        assert_eq!(env.get(&id("y")), Some(&Value::Num(2, -5..5)));
        assert_eq!(env.get(&id("w")), Some(&Value::Bool(false)));
    }

    #[test]
    // Cast, wraparound
    fn test_cast_wraparound() {
        let input = r#"
	        alphabet: {'a'}
	        let y: int[-5..5];
	        let a: int[6..10];
            let w: bool;
            y = (2 as int[3..5] wraparound);
	        a = (7 as int[0..1] wraparound);
	        on input a {
	            w = false;
	        }
	        accept if w == false
	    "#;
        let program = parse(input).unwrap();
        let input = "";

        let (_result, env) = eval(&program, input).unwrap();

        assert_eq!(env.get(&id("y")), Some(&Value::Num(4, 3..5)));
        assert_eq!(env.get(&id("a")), Some(&Value::Num(0, 0..1)));
    }

    #[test]
    // Cast, saturate
    fn test_cast_saturate() {
        let input = r#"
	        alphabet: {'a'}
	        let y: int[-5..5];
	        let a: int[6..10];
            let w: bool;
            y = (2 as int[3..5] saturate);
	        a = (7 as int[0..1] saturate);
	        on input a {
	            w = false;
	        }
	        accept if w == false
	    "#;
        let program = parse(input).unwrap();
        let input = "";

        let (_result, env) = eval(&program, input).unwrap();

        assert_eq!(env.get(&id("y")), Some(&Value::Num(3, 3..5)));
        assert_eq!(env.get(&id("a")), Some(&Value::Num(0, 0..1)));
    }

    #[test]
    // Cast, fail
    fn test_cast_fail() {
        let input = r#"
	        alphabet: {'a'}
	        let y: int[-5..5];
	        let a: int[6..10];
            let w: bool;
            y = (2 as int[3..5] fail);
	        a = (7 as int[0..1] fail);
	        on input a {
	            w = false;
	        }
	        accept if w == false
	    "#;
        let program = parse(input).unwrap();
        let input = "";

        let result = eval(&program, input);

        match result {
            Err(RuntimeError::OutOfRange) => (),
            _ => panic!("Expected OutOfRange error but got: {:?}", result),
        }
    }

    #[test]
    // Match
    fn test_match1() {
        let input = r#"
            alphabet: {'a'}
            let x: int[0..4];
            let w: int[0..3];
            let z: bool;
            x = 2 as int[4] wraparound + 1 as int[4] wraparound;
            w = match x {
                3 -> 1
                2 if true -> 2
            };
            on input y {
                z = false;
            }
            accept if z == true
        "#;
        let program = parse(input).unwrap();
<<<<<<< HEAD
=======
        println!("program: {:?}", program);
>>>>>>> 0c9c6169
        let input = "";

        let (_result, env) = eval(&program, input).unwrap();
        assert_eq!(env.get(&id("x")), Some(&Value::Num(3, 0..4)));
        assert_eq!(env.get(&id("w")), Some(&Value::Num(1, 1..2)));
    }

    #[test]
    // Call
    fn test_call() {
        let input = r#"
	        alphabet: {'a'}
	        fn add(a: int[0..4], b: int[0..4]) -> int[0..4] = a + b
	        let x: int[4];
	        on input y {
	                x = add(1 as int[0..4], 2 as int[0..4]);
	        }
	        accept if x == 3
	    "#;
        let program = parse(input).unwrap();
<<<<<<< HEAD
=======
        println!("program: {:?}", program);
>>>>>>> 0c9c6169

        let (_result, env) = eval(&program, input).unwrap();
        assert_eq!(env.get(&id("x")), Some(&Value::Num(3, 0..4)));
    }

    #[test]
    // If
    fn test_if() {
        let input = r#"
	        alphabet: {'a'}
	        fn add(a: int[3], b: int[0..3]) -> int[0..3] = a + b
	        let x: int[3];
	        on input y {
				x = add(1, 2);
				if x == 4 {
					y = 1;				
				} else {
					y = 2;
				}    
	        }
	        accept if x == 3
	    "#;
        let program = parse(input).unwrap();
<<<<<<< HEAD
=======
        println!("program: {:?}", program);
>>>>>>> 0c9c6169

        let (_result, env) = eval(&program, input).unwrap();
        assert_eq!(env.get(&id("y")), Some(&Value::Num(2, 2..3)));
    }

    #[test]
    // If
    fn test_if2() {
        let input = r#"
	        alphabet: {'a'}
	        let x: int[3];
	        on input y {
				x = 3;
				if x < 4 {
					y = 1;				
				} else {
					y = 2;
				}    
	        }
	        accept if x == 3
	    "#;
        let program = parse(input).unwrap();
<<<<<<< HEAD
=======
        println!("program: {:?}", program);
>>>>>>> 0c9c6169

        let (_result, env) = eval(&program, input).unwrap();
        assert_eq!(env.get(&id("y")), Some(&Value::Num(1, 1..2)));
    }

    #[test]
    // If
    fn test_if3() {
        let input = r#"
	        alphabet: {'a'}
	        let x: int[3];
	        on input y {
				x = 6;
				if x < 4 {
					y = 1;				
				} else {
					y = 2;
				}    
	        }
	        accept if x == 3
	    "#;
        let program = parse(input).unwrap();
<<<<<<< HEAD
=======
        println!("program: {:?}", program);
>>>>>>> 0c9c6169

        let (_result, env) = eval(&program, input).unwrap();
        assert_eq!(env.get(&id("y")), Some(&Value::Num(2, 2..3)));
    }

    #[test]
    // If
    fn test_if4() {
        let input = r#"
	        alphabet: {'a'}
	        let x: int[3];
	        on input y {
				x = 4;
				if x <= 4 {
					y = 1;				
				} else {
					y = 2;
				}    
	        }
	        accept if x == 3
	    "#;
        let program = parse(input).unwrap();
<<<<<<< HEAD
=======
        println!("program: {:?}", program);
>>>>>>> 0c9c6169

        let (_result, env) = eval(&program, input).unwrap();
        assert_eq!(env.get(&id("y")), Some(&Value::Num(1, 1..2)));
    }

    #[test]
    fn test_match2() {
        let input = r#"
	        alphabet: {'a'}
	        fn add(a: int[3], b: int[0..3]) -> int[0..3] = a + b
	        let x: int[3];
	        on input y {
	                x = 3 + - 4 as int[3] wraparound;
	                x = 3 + 4 as int[3] wraparound;
	                if x < 3 {
	                    y = 'a';
	                } else {
	                    x = match y {
	                            'a' -> 1
	                            x if true -> 2
	                    };
	                }
	        }
	        accept if x == 3
	    "#;
        let program = parse(input).unwrap();
<<<<<<< HEAD
=======
        println!("program: {:?}", program);
>>>>>>> 0c9c6169

        let (_result, env) = eval(&program, input).unwrap();
        assert_eq!(env.get(&id("x")), Some(&Value::Num(2, 2..3)));
    }

    #[test]
    // public call 1
    fn test_pub_1() {
        let input = r#"
		        alphabet: {'a'}
		        let x: int[4];
		        on input y {
					x = 3;   
		        }
		        accept if x == 3
		    "#;
        let program = parse(input).unwrap();
<<<<<<< HEAD
=======
        println!("program: {:?}", program);
>>>>>>> 0c9c6169

        let result = evaluate(&program, input);
        match result {
            Ok(true) => {}
            Ok(false) => panic!("Expected Ok(true), but got Ok(false)"),
            Err(e) => panic!("Expected Ok(true), but got Err({:?})", e),
        }
    }

    #[test]
    // public call 2
    fn test_pub_2() {
        let input = r#"
	        alphabet: {'a'}
	        fn add(a: int[0..4], b: int[0..4]) -> int[0..4] = a + b
	        let x: int[4];
	        on input y {
	                x = add(1 as int[0..4], 2 as int[0..4]);
	        }
	        accept if x == 3
	    "#;
        let program = parse(input).unwrap();
<<<<<<< HEAD
=======
        println!("program: {:?}", program);
>>>>>>> 0c9c6169

        let result = evaluate(&program, input);
        match result {
            Ok(true) => {}
            Ok(false) => panic!("Expected Ok(true), but got Ok(false)"),
            Err(e) => panic!("Expected Ok(true), but got Err({:?})", e),
        }
    }

    #[test]
    fn test_div_0() {
        let input = r#"
			alphabet: {'a'}
<<<<<<< HEAD
			let x: int[2..4];
			on input y {
				x = 3 / 0; 
			}
			accept if x == 2
		"#;
        let program = parse(input).unwrap();

        let retval = eval(&program, "a");

        if retval.is_ok() {
            panic!("Expected DivisionbyZero error but got: {:?}", retval);
        } else {
            match retval {
                Err(RuntimeError::DivisionbyZero) => (),
                _ => {
                    panic!("Expected DivisionbyZero error but got: {:?}", retval);
                }
            }
        }
    }

    #[test]
    fn test_div3() {
        let input = r#"
            alphabet: { '0', '1' }
            fn char_to_bit(c: sym) -> int[0..3] = match c {
                '0' -> 0
                '1' -> 1
            }
            let rem: int[0..3];
            rem = 1;
            on input bit {
                rem = (2 as int[0..3] * rem as int[0..3]) + (char_to_bit(bit) as int[0..3]);
            }
            accept if rem == 0
        "#;
        let program = parse(input).unwrap();

        let result = eval(&program, "1").unwrap();
        println!("res: {:?}", result);
        println!("--------------");
=======
			let x: int[4];
			on input y {
				x = 3 / 0; 
			}
			accept if x == 3
		"#;
        let program = parse(input).unwrap();
        println!("program: {:?}", program);

        let retval = eval(&program, input);

        if retval.is_ok() {
            panic!("Expected DivisionbyZero error but got: {:?}", retval);
        } else {
            match retval {
                Err(RuntimeError::DivisionbyZero) => (),
                _ => {
                    panic!("Expected DivisionbyZero error but got: {:?}", retval);
                }
            }
        }
>>>>>>> 0c9c6169
    }
}<|MERGE_RESOLUTION|>--- conflicted
+++ resolved
@@ -1,13 +1,8 @@
 use crate::syntax::*;
-<<<<<<< HEAD
 use std::cmp::Ordering;
 use std::collections::BTreeMap;
 use std::collections::BTreeSet;
 use std::fmt;
-=======
-use std::collections::BTreeSet;
-use std::collections::HashMap as Map;
->>>>>>> 0c9c6169
 use std::ops::Range;
 use thiserror::Error;
 
@@ -33,18 +28,15 @@
 }
 
 // abstraction for values making up expressions
-<<<<<<< HEAD
+
 #[derive(Debug, Clone, PartialEq, Eq)]
-=======
-#[derive(Debug, Clone, PartialEq)]
->>>>>>> 0c9c6169
 pub enum Value {
     Bool(bool),
     Num(i64, Range<i64>),
     Sym(Symbol),
 }
 
-<<<<<<< HEAD
+
 impl PartialOrd for Value {
     fn partial_cmp(&self, other: &Self) -> Option<Ordering> {
         use Value::*;
@@ -129,7 +121,6 @@
     Ok(())
 }
 
-=======
 // map of variable names to values
 type Env = Map<Id, Value>;
 
@@ -157,14 +148,12 @@
     env
 }
 
->>>>>>> 0c9c6169
 fn eval(program: &Program, input: &str) -> Result<(bool, Env), RuntimeError> {
     // create initial state
     let mut env = init_env(program);
     for stmt in &program.start {
         eval_stmt(stmt, &mut env, &program)?;
     }
-<<<<<<< HEAD
 
     for sym in input.chars() {
         eval_action(program, &mut env, &Symbol(sym))?;
@@ -173,23 +162,6 @@
     // evaluate accept
     let accept = eval_expr(&program.accept, &env, &program)?;
 
-=======
-
-    for sym in input.chars() {
-        // insert each symbol into the enviornment
-        if let Some(id) = &program.action.0 {
-            env.insert(id.clone(), Value::Sym(Symbol(sym)));
-        };
-        // evaluate action
-        for stmt in &program.action.1 {
-            eval_stmt(stmt, &mut env, &program)?;
-        }
-    }
-
-    // evaluate accept
-    let accept = eval_expr(&program.accept, &env, &program)?;
-
->>>>>>> 0c9c6169
     match accept {
         Value::Bool(b) => Ok((b, env)),
         _ => Err(RuntimeError::TypeError),
@@ -250,11 +222,7 @@
                     BOp::Mul => cast(l * r, l_range, Overflow::Wraparound),
                     BOp::Div => {
                         if r == 0 {
-<<<<<<< HEAD
                             return Err(RuntimeError::DivisionbyZero);
-=======
-                            Err(RuntimeError::DivisionbyZero)
->>>>>>> 0c9c6169
                         } else {
                             cast(l / r, l_range, Overflow::Wraparound)
                         }
@@ -415,10 +383,6 @@
 mod tests {
     use super::*;
     use crate::parse::parse;
-<<<<<<< HEAD
-=======
-    use crate::syntax::*;
->>>>>>> 0c9c6169
 
     #[test]
     // Simple Local Assignment
@@ -432,10 +396,6 @@
 		        accept if x == 3
 		    "#;
         let program = parse(input).unwrap();
-<<<<<<< HEAD
-=======
-        println!("program: {:?}", program);
->>>>>>> 0c9c6169
 
         let (_result, env) = eval(&program, input).unwrap();
         assert_eq!(env.get(&id("x")), Some(&Value::Num(3, 3..4)));
@@ -452,10 +412,6 @@
 	        accept if x == 3
 	    "#;
         let program = parse(input).unwrap();
-<<<<<<< HEAD
-=======
-        println!("program: {:?}", program);
->>>>>>> 0c9c6169
 
         let (_result, env) = eval(&program, input).unwrap();
         assert_eq!(env.get(&id("x")), Some(&Value::Num(3, 0..4)));
@@ -554,10 +510,7 @@
 
         let input = "";
         let (_result, env) = eval(&program, input).unwrap();
-<<<<<<< HEAD
-=======
-        println!("{:?}", program);
->>>>>>> 0c9c6169
+
         assert_eq!(env.get(&id("y")), Some(&Value::Num(2, -5..5)));
         assert_eq!(env.get(&id("w")), Some(&Value::Bool(false)));
     }
@@ -655,10 +608,6 @@
             accept if z == true
         "#;
         let program = parse(input).unwrap();
-<<<<<<< HEAD
-=======
-        println!("program: {:?}", program);
->>>>>>> 0c9c6169
         let input = "";
 
         let (_result, env) = eval(&program, input).unwrap();
@@ -679,10 +628,6 @@
 	        accept if x == 3
 	    "#;
         let program = parse(input).unwrap();
-<<<<<<< HEAD
-=======
-        println!("program: {:?}", program);
->>>>>>> 0c9c6169
 
         let (_result, env) = eval(&program, input).unwrap();
         assert_eq!(env.get(&id("x")), Some(&Value::Num(3, 0..4)));
@@ -706,10 +651,6 @@
 	        accept if x == 3
 	    "#;
         let program = parse(input).unwrap();
-<<<<<<< HEAD
-=======
-        println!("program: {:?}", program);
->>>>>>> 0c9c6169
 
         let (_result, env) = eval(&program, input).unwrap();
         assert_eq!(env.get(&id("y")), Some(&Value::Num(2, 2..3)));
@@ -732,10 +673,6 @@
 	        accept if x == 3
 	    "#;
         let program = parse(input).unwrap();
-<<<<<<< HEAD
-=======
-        println!("program: {:?}", program);
->>>>>>> 0c9c6169
 
         let (_result, env) = eval(&program, input).unwrap();
         assert_eq!(env.get(&id("y")), Some(&Value::Num(1, 1..2)));
@@ -758,10 +695,6 @@
 	        accept if x == 3
 	    "#;
         let program = parse(input).unwrap();
-<<<<<<< HEAD
-=======
-        println!("program: {:?}", program);
->>>>>>> 0c9c6169
 
         let (_result, env) = eval(&program, input).unwrap();
         assert_eq!(env.get(&id("y")), Some(&Value::Num(2, 2..3)));
@@ -784,10 +717,6 @@
 	        accept if x == 3
 	    "#;
         let program = parse(input).unwrap();
-<<<<<<< HEAD
-=======
-        println!("program: {:?}", program);
->>>>>>> 0c9c6169
 
         let (_result, env) = eval(&program, input).unwrap();
         assert_eq!(env.get(&id("y")), Some(&Value::Num(1, 1..2)));
@@ -814,10 +743,6 @@
 	        accept if x == 3
 	    "#;
         let program = parse(input).unwrap();
-<<<<<<< HEAD
-=======
-        println!("program: {:?}", program);
->>>>>>> 0c9c6169
 
         let (_result, env) = eval(&program, input).unwrap();
         assert_eq!(env.get(&id("x")), Some(&Value::Num(2, 2..3)));
@@ -835,10 +760,6 @@
 		        accept if x == 3
 		    "#;
         let program = parse(input).unwrap();
-<<<<<<< HEAD
-=======
-        println!("program: {:?}", program);
->>>>>>> 0c9c6169
 
         let result = evaluate(&program, input);
         match result {
@@ -861,10 +782,6 @@
 	        accept if x == 3
 	    "#;
         let program = parse(input).unwrap();
-<<<<<<< HEAD
-=======
-        println!("program: {:?}", program);
->>>>>>> 0c9c6169
 
         let result = evaluate(&program, input);
         match result {
@@ -878,7 +795,6 @@
     fn test_div_0() {
         let input = r#"
 			alphabet: {'a'}
-<<<<<<< HEAD
 			let x: int[2..4];
 			on input y {
 				x = 3 / 0; 
@@ -921,28 +837,6 @@
         let result = eval(&program, "1").unwrap();
         println!("res: {:?}", result);
         println!("--------------");
-=======
-			let x: int[4];
-			on input y {
-				x = 3 / 0; 
-			}
-			accept if x == 3
-		"#;
-        let program = parse(input).unwrap();
-        println!("program: {:?}", program);
-
-        let retval = eval(&program, input);
-
-        if retval.is_ok() {
-            panic!("Expected DivisionbyZero error but got: {:?}", retval);
-        } else {
-            match retval {
-                Err(RuntimeError::DivisionbyZero) => (),
-                _ => {
-                    panic!("Expected DivisionbyZero error but got: {:?}", retval);
-                }
-            }
-        }
->>>>>>> 0c9c6169
-    }
+    }
+
 }