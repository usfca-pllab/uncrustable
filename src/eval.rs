use crate::syntax::*;
use std::cmp::Ordering;
use std::collections::BTreeMap;
use std::collections::BTreeSet;
use std::fmt;
use std::ops::Range;
use thiserror::Error;

/// Errors that can occur during type checking
#[derive(Error, Debug)]
pub enum RuntimeError {
    /// Invalid expression that cannot be evaluated
    #[error("Invalid expression")]
    InvalidExpression,
    /// Found a non-bool statement
    #[error("Invalid statement")]
    InvalidStatement,
    /// Found division by zero
    #[error("Division by zero")]
    DivisionbyZero,
    /// Found non-valid type
    #[error("Type error")]
    TypeError,
    /// Found non-valid operand that cannot be evaluated
    #[error("Invalid operand")]
    InvalidOperand,
    /// Found modulus by zero
    #[error("Modulus by zero")]
    ModulusByZero,
    /// Num out of expected range, unable to cast
    #[error("Cast fail: out of expected range")]
    OutOfRange,
}

<<<<<<< HEAD
// abstraction for values making up expressions
#[derive(Debug, Clone, PartialEq)]
pub enum Value {
=======
/// abstraction for values making up expressions
#[derive(Debug, Clone, PartialEq, Eq)]
pub enum Value {
    /// bool Value
>>>>>>> 6059a93b
    Bool(bool),
    /// num Value includes i64 and range
    Num(i64, Range<i64>),
    /// sym Value of Symbol type
    Sym(Symbol),
}

impl PartialOrd for Value {
    fn partial_cmp(&self, other: &Self) -> Option<Ordering> {
        use Value::*;
        Some(match (self, other) {
            // Bool comparison: false < true (default Rust behavior)
            (Bool(a), Bool(b)) => a.cmp(b),

            // Bool < Num < Sym
            (Bool(_), Num(_, _)) | (Bool(_), Sym(_)) => Ordering::Less,
            (Num(_, _), Bool(_)) | (Sym(_), Bool(_)) => Ordering::Greater,

            // Num comparison: by value, then range.start, then range.end
            (Num(a_val, a_rng), Num(b_val, b_rng)) => a_val
                .cmp(b_val)
                .then(a_rng.start.cmp(&b_rng.start))
                .then(a_rng.end.cmp(&b_rng.end)),

            // Num < Sym
            (Num(_, _), Sym(_)) => Ordering::Less,
            (Sym(_), Num(_, _)) => Ordering::Greater,

            // Sym comparison
            (Sym(a), Sym(b)) => a.cmp(b),
        })
    }
}

impl fmt::Display for Value {
    fn fmt(&self, f: &mut fmt::Formatter<'_>) -> fmt::Result {
        match self {
            Value::Bool(b) => write!(f, "{}", b),
            Value::Num(n, range) => write!(f, "{} as [{}..{}]", n, range.start, range.end),
            Value::Sym(sym) => write!(f, "{}", sym),
        }
    }
}

impl Ord for Value {
    fn cmp(&self, other: &Self) -> Ordering {
        self.partial_cmp(other).unwrap()
    }
}

/// evaluate one action in a program
pub fn eval_action(program: &Program, env: &mut Env, sym: &Symbol) -> Result<(), RuntimeError> {
    if let Some(id) = &program.action.0 {
        env.insert(id.clone(), Value::Sym(*sym));
    }

    // Evaluate each statement in the action
    for stmt in &program.action.1 {
        eval_stmt(stmt, env, program)?;
    }

    Ok(())
}

// map of variable names to values
type Env = BTreeMap<Id, Value>;

<<<<<<< HEAD
=======
/// set up initial eval env
>>>>>>> 6059a93b
pub fn init_env(program: &Program) -> Env {
    let mut env = Env::new();
    let alph: BTreeSet<Symbol> = program.alphabet.iter().cloned().collect();
    let first_symbol = Value::Sym(alph.iter().next().unwrap().clone());

    // insert locals into env
    for (id, typ) in &program.locals {
        let value = match typ {
            // defaults for now are zero values
            Type::BoolT => Value::Bool(false),

            //  default to be beginning of range
            Type::NumT(range) => Value::Num(range.start, range.clone()),

            //  default to empty char
            Type::SymT => first_symbol.clone(),
        };

        env.insert(id.clone(), value);
    }

    env
}

fn eval(program: &Program, input: &str) -> Result<(bool, Env), RuntimeError> {
    // create initial state
    let mut env = init_env(program);
    for stmt in &program.start {
        eval_stmt(stmt, &mut env, &program)?;
    }

    for sym in input.chars() {
        eval_action(program, &mut env, &Symbol(sym))?;
    }

    // evaluate accept
    let accept = eval_expr(&program.accept, &env, &program)?;

    match accept {
        Value::Bool(b) => Ok((b, env)),
        _ => Err(RuntimeError::TypeError),
    }
}

fn cast(v: i64, range: Range<i64>, overflow: Overflow) -> Result<Value, RuntimeError> {
    let lower = range.start;
    let upper = range.end;
    let val = match overflow {
        Overflow::Saturate => {
            if v >= upper {
                Ok(Value::Num(upper - 1, range))
            } else if v < lower {
                Ok(Value::Num(lower, range))
            } else {
                Ok(Value::Num(v, range))
            }
        }
        Overflow::Wraparound => Ok(Value::Num(
            (v - lower).abs() % (upper - lower) + lower,
            Range {
                start: lower,
                end: upper,
            },
        )),
        Overflow::Fail => {
            if v >= upper {
                Err(RuntimeError::OutOfRange)
            } else if v < lower {
                Err(RuntimeError::OutOfRange)
            } else {
                Ok(Value::Num(v, range))
            }
        }
    };
    return val;
}

<<<<<<< HEAD
// eval. expr.
=======
/// evaluate expression for given program, return value
>>>>>>> 6059a93b
pub fn eval_expr(expr: &Expr, env: &Env, program: &Program) -> Result<Value, RuntimeError> {
    match expr {
        Expr::Num(n, Type::NumT(range)) => cast(*n, range.clone(), Overflow::Wraparound),
        Expr::Bool(b) => Ok(Value::Bool(*b)),
        Expr::Sym(symbol) => Ok(Value::Sym(Symbol(*symbol))),

        Expr::Var(id) => Ok(env.get(id).unwrap().clone()),

        Expr::BinOp { lhs, op, rhs } => {
            let left = eval_expr(lhs, env, &program)?;
            let right = eval_expr(rhs, env, &program)?;

            match (left, right) {
                (Value::Num(l, l_range), Value::Num(r, _)) => match op {
                    // numerical return
                    BOp::Add => cast(l + r, l_range, Overflow::Wraparound),
                    BOp::Sub => cast(l - r, l_range, Overflow::Wraparound),
                    BOp::Mul => cast(l * r, l_range, Overflow::Wraparound),
                    BOp::Div => {
                        if r == 0 {
                            return Err(RuntimeError::DivisionbyZero);
                        } else {
                            cast(l / r, l_range, Overflow::Wraparound)
                        }
                    }
                    BOp::Rem => {
                        if r == 0 {
                            Err(RuntimeError::ModulusByZero)
                        } else {
                            cast(l % r, l_range, Overflow::Wraparound)
                        }
                    }
                    BOp::Shl => cast(l << r, l_range, Overflow::Wraparound),
                    BOp::Shr => cast(l >> r, l_range, Overflow::Wraparound),

                    // boolean return
                    BOp::Lt => Ok(Value::Bool(l < r)),
                    BOp::Lte => Ok(Value::Bool(l <= r)),
                    BOp::Eq => Ok(Value::Bool(l == r)),
                    BOp::Ne => Ok(Value::Bool(l != r)),

                    _ => Err(RuntimeError::InvalidOperand),
                },

                (Value::Bool(l), Value::Bool(r)) => match op {
                    BOp::And => Ok(Value::Bool(l && r)),
                    BOp::Or => Ok(Value::Bool(l || r)),
                    BOp::Eq => Ok(Value::Bool(l == r)),
                    BOp::Ne => Ok(Value::Bool(l != r)),

                    _ => Err(RuntimeError::InvalidOperand),
                },
                (Value::Sym(l), Value::Sym(r)) => match op {
                    BOp::Eq => Ok(Value::Bool(l == r)),
                    BOp::Ne => Ok(Value::Bool(l != r)),

                    _ => Err(RuntimeError::InvalidOperand),
                },
                _ => Err(RuntimeError::TypeError),
            }
        }

        Expr::UOp { op, inner } => {
            let left = eval_expr(inner, env, &program)?;

            match (left, op) {
                (Value::Num(l, range), UOp::Negate) => cast(-l, range, Overflow::Wraparound),
                (Value::Bool(b), UOp::Not) => Ok(Value::Bool(!b)),
                _ => Err(RuntimeError::TypeError),
            }
        }

        Expr::Cast {
            inner,
            typ,
            overflow,
        } => {
            let Type::NumT(cast_t) = typ else {
                return Err(RuntimeError::TypeError);
            };

            let val = eval_expr(inner, env, &program)?;

            match val {
                Value::Num(num, _) => cast(num, cast_t.clone(), overflow.clone()),
                // can only cast ints
                _ => Err(RuntimeError::TypeError),
            }
        }

        Expr::Match { scrutinee, cases } => {
            let raw_val = eval_expr(&scrutinee, env, &program)?;
            let mut env_scope = Env::new();
            for case in cases {
                let case_env = match (case.pattern, raw_val.clone()) {
                    (Pattern::Var(id), _) => {
                        env_scope.insert(id, raw_val.clone());
                        env_scope.clone()
                    }
                    (Pattern::Bool(bp), Value::Bool(bv)) if bp == bv => env.clone(),
                    (Pattern::Num(np), Value::Num(nv, _)) if np == nv => env.clone(),
                    (Pattern::Sym(sp), Value::Sym(sv)) if sp == sv => env.clone(),
                    _ => continue,
                };
                let g = eval_expr(&case.guard, &case_env, &program)?;
                if let Value::Bool(b) = g {
                    if b {
                        return eval_expr(&case.result, &case_env, &program);
                    }
                } else {
                    return Err(RuntimeError::TypeError);
                }
            }
            return Err(RuntimeError::TypeError);
        }

        Expr::Call { callee, args } => {
            let mut env_args = Env::new();
            let function = program.helpers.get(callee).unwrap().clone();

            for (arg, param) in args.iter().zip(function.params.iter()) {
                let arg_val = eval_expr(arg, env, program)?;
                env_args.insert(param.0, arg_val);
            }
            return eval_expr(&function.body, &env_args, program);
        }

        _ => Err(RuntimeError::InvalidExpression),
    }
}

<<<<<<< HEAD
// eval. stmt.
=======
/// evaluate statement for a given program
>>>>>>> 6059a93b
pub fn eval_stmt(stmt: &Stmt, env: &mut Env, program: &Program) -> Result<Value, RuntimeError> {
    match stmt {
        Stmt::Assign(id, expr) => {
            let value = eval_expr(expr, env, &program)?;
            env.insert(id.clone(), value.clone());
            Ok(value)
        }

        Stmt::If {
            cond,
            true_branch,
            false_branch,
        } => {
            let cond_val = eval_expr(cond, env, &program)?;
            match cond_val {
                Value::Bool(true) => {
                    for stmt in true_branch {
                        eval_stmt(stmt, env, program)?;
                    }
                    Ok(cond_val)
                }

                Value::Bool(false) => {
                    for stmt in false_branch {
                        eval_stmt(stmt, env, program)?;
                    }
                    Ok(cond_val)
                }

                _ => Err(RuntimeError::InvalidStatement),
            }
        }
    }
}

/// evaluate a program, return result of evaluation
pub fn evaluate(program: &Program, input: &str) -> Result<bool, RuntimeError> {
    match eval(program, input) {
        Ok((result, _)) => Ok(result),
        Err(e) => Err(e),
    }
}

// TEST -----------------------------------------------------------------------------------------------------------------------------------------------

#[cfg(test)]
mod tests {
    use super::*;
    use crate::parse::parse;

    #[test]
    // Simple Local Assignment
    fn test_assign() {
        let input = r#"
                alphabet: {'a'}
                let x: int[4];
                on input y {
                    x = 3;   
                }
                accept if x == 3
            "#;
        let program = parse(input).unwrap();

        let (_result, env) = eval(&program, input).unwrap();
        assert_eq!(env.get(&id("x")), Some(&Value::Num(3, 3..4)));
    }

    #[test]
    fn test_binop_1() {
        let input = r#"
            alphabet: {'a'}
            on input y {
                x = 2 as int[4] wraparound + 1 as int[4] wraparound;
                z = 2 as int[4] wraparound - 1 as int[4] wraparound;
            }
            accept if x == 3
        "#;
        let program = parse(input).unwrap();

        let (_result, env) = eval(&program, input).unwrap();
        assert_eq!(env.get(&id("x")), Some(&Value::Num(3, 0..4)));
        assert_eq!(env.get(&id("z")), Some(&Value::Num(1, 0..4)));
    }

    #[test]
    // Boolean BinOp - Relational Operators
    fn test_binop_2() {
        let input = r#"
            alphabet: {'e'}
            on input y {
                v = 10 < 3;
                x = 3 < 9;
                y = 2 < 2;
                z = 2 <= 2;
                a = 1 <= 2;
                b = 5 <= 2;
                w = 4 == 1;
                c = 4 == 4;
            }
            accept if v == false
        "#;
        let program = parse(input).unwrap();
        let (_result, env) = eval(&program, input).unwrap();

        assert_eq!(env.get(&id("v")), Some(&Value::Bool(false)));
        assert_eq!(env.get(&id("x")), Some(&Value::Bool(true)));
        assert_eq!(env.get(&id("y")), Some(&Value::Bool(false)));
        assert_eq!(env.get(&id("z")), Some(&Value::Bool(true)));
        assert_eq!(env.get(&id("a")), Some(&Value::Bool(true)));
        assert_eq!(env.get(&id("b")), Some(&Value::Bool(false)));
        assert_eq!(env.get(&id("w")), Some(&Value::Bool(false)));
        assert_eq!(env.get(&id("c")), Some(&Value::Bool(true)));
    }

    #[test]
    // Numerical BinOp - Remainder, Shifts (Left and Right)
    fn test_binop_3() {
        let input = r#"
            alphabet: {'e'}
            let v: int[10];
            let z: int[10];
            let w: int[10];
            on input y {
                v = 9 as int[10] wraparound % 3 as int[10] wraparound;
                z = 2 as int[10] wraparound << 1 as int[10] wraparound;
                w = 4 as int[10] wraparound >> 1 as int[10] wraparound;
            }
            accept if v == 1
        "#;
        let program = parse(input).unwrap();
        let (_result, env) = eval(&program, input).unwrap();

        assert_eq!(env.get(&id("v")), Some(&Value::Num(0, 0..10)));
        assert_eq!(env.get(&id("z")), Some(&Value::Num(4, 0..10)));
        assert_eq!(env.get(&id("w")), Some(&Value::Num(2, 0..10)));
    }

    #[test]
    // Boolean BinOp - And / Or
    fn test_binop_4() {
        let input = r#"
            alphabet: {'d'}
            let z: bool;
            let w: bool;
            on input y {
                z = true && false;
                w = true || false;
            }
            accept if z == false
        "#;
        let program = parse(input).unwrap();
        let (_result, env) = eval(&program, input).unwrap();

        assert_eq!(env.get(&id("z")), Some(&Value::Bool(false)));
        assert_eq!(env.get(&id("w")), Some(&Value::Bool(true)));
    }

    #[test]
    // Unary Operations - Negate and Not
    fn test_unop() {
        let input = r#"
            alphabet: {'a'}
            let y: int[-5..5];
            let w: bool;
            y = (2 as int[-5..5] saturate);
            w = !true;
            on input a {
                w = false;
            }
            accept if w == false
        "#;

        let program = parse(input).unwrap();

        let input = "";
        let (_result, env) = eval(&program, input).unwrap();

        assert_eq!(env.get(&id("y")), Some(&Value::Num(2, -5..5)));
        assert_eq!(env.get(&id("w")), Some(&Value::Bool(false)));
    }

    #[test]
    // Cast, wraparound
    fn test_cast_wraparound() {
        let input = r#"
            alphabet: {'a'}
            let y: int[-5..5];
            let a: int[6..10];
            let w: bool;
            y = (2 as int[3..5] wraparound);
            a = (7 as int[0..1] wraparound);
            on input a {
                w = false;
            }
            accept if w == false
        "#;
        let program = parse(input).unwrap();
        let input = "";

        let (_result, env) = eval(&program, input).unwrap();

        assert_eq!(env.get(&id("y")), Some(&Value::Num(4, 3..5)));
        assert_eq!(env.get(&id("a")), Some(&Value::Num(0, 0..1)));
    }

    #[test]
    // Cast, saturate
    fn test_cast_saturate() {
        let input = r#"
            alphabet: {'a'}
            let y: int[-5..5];
            let a: int[6..10];
            let w: bool;
            y = (2 as int[3..5] saturate);
            a = (7 as int[0..1] saturate);
            on input a {
                w = false;
            }
            accept if w == false
        "#;
        let program = parse(input).unwrap();
        let input = "";

        let (_result, env) = eval(&program, input).unwrap();

        assert_eq!(env.get(&id("y")), Some(&Value::Num(3, 3..5)));
        assert_eq!(env.get(&id("a")), Some(&Value::Num(0, 0..1)));
    }

    #[test]
    // Cast, fail
    fn test_cast_fail() {
        let input = r#"
            alphabet: {'a'}
            let y: int[-5..5];
            let a: int[6..10];
            let w: bool;
            y = (2 as int[3..5] fail);
            a = (7 as int[0..1] fail);
            on input a {
                w = false;
            }
            accept if w == false
        "#;
        let program = parse(input).unwrap();
        let input = "";

        let result = eval(&program, input);

        match result {
            Err(RuntimeError::OutOfRange) => (),
            _ => panic!("Expected OutOfRange error but got: {:?}", result),
        }
    }

    #[test]
    // Match
    fn test_match1() {
        let input = r#"
            alphabet: {'a'}
            let x: int[0..4];
            let w: int[0..3];
            let z: bool;
            x = 2 as int[4] wraparound + 1 as int[4] wraparound;
            w = match x {
                3 -> 1
                2 if true -> 2
            };
            on input y {
                z = false;
            }
            accept if z == true
        "#;
        let program = parse(input).unwrap();
        let input = "";

        let (_result, env) = eval(&program, input).unwrap();
        assert_eq!(env.get(&id("x")), Some(&Value::Num(3, 0..4)));
        assert_eq!(env.get(&id("w")), Some(&Value::Num(1, 1..2)));
    }

    #[test]
    // Call
    fn test_call() {
        let input = r#"
            alphabet: {'a'}
            fn add(a: int[0..4], b: int[0..4]) -> int[0..4] = a + b
            let x: int[4];
            on input y {
                    x = add(1 as int[0..4], 2 as int[0..4]);
            }
            accept if x == 3
        "#;
        let program = parse(input).unwrap();

        let (_result, env) = eval(&program, input).unwrap();
        assert_eq!(env.get(&id("x")), Some(&Value::Num(3, 0..4)));
    }

    #[test]
    // If
    fn test_if() {
        let input = r#"
            alphabet: {'a'}
            fn add(a: int[3], b: int[0..3]) -> int[0..3] = a + b
            let x: int[3];
            on input y {
                x = add(1, 2);
                if x == 4 {
                    y = 1;				
                } else {
                    y = 2;
                }    
            }
            accept if x == 3
        "#;
        let program = parse(input).unwrap();

        let (_result, env) = eval(&program, input).unwrap();
        assert_eq!(env.get(&id("y")), Some(&Value::Num(2, 2..3)));
    }

    #[test]
    // If
    fn test_if2() {
        let input = r#"
            alphabet: {'a'}
            let x: int[3];
            on input y {
                x = 3;
                if x < 4 {
                    y = 1;				
                } else {
                    y = 2;
                }    
            }
            accept if x == 3
        "#;
        let program = parse(input).unwrap();

        let (_result, env) = eval(&program, input).unwrap();
        assert_eq!(env.get(&id("y")), Some(&Value::Num(1, 1..2)));
    }

    #[test]
    // If
    fn test_if3() {
        let input = r#"
            alphabet: {'a'}
            let x: int[3];
            on input y {
                x = 6;
                if x < 4 {
                    y = 1;				
                } else {
                    y = 2;
                }    
            }
            accept if x == 3
        "#;
        let program = parse(input).unwrap();

        let (_result, env) = eval(&program, input).unwrap();
        assert_eq!(env.get(&id("y")), Some(&Value::Num(2, 2..3)));
    }

    #[test]
    // If
    fn test_if4() {
        let input = r#"
            alphabet: {'a'}
            let x: int[3];
            on input y {
                x = 4;
                if x <= 4 {
                    y = 1;				
                } else {
                    y = 2;
                }    
            }
            accept if x == 3
        "#;
        let program = parse(input).unwrap();

        let (_result, env) = eval(&program, input).unwrap();
        assert_eq!(env.get(&id("y")), Some(&Value::Num(1, 1..2)));
    }

    #[test]
    fn test_match2() {
        let input = r#"
            alphabet: {'a'}
            fn add(a: int[3], b: int[0..3]) -> int[0..3] = a + b
            let x: int[3];
            on input y {
                    x = 3 + - 4 as int[3] wraparound;
                    x = 3 + 4 as int[3] wraparound;
                    if x < 3 {
                        y = 'a';
                    } else {
                        x = match y {
                                'a' -> 1
                                x if true -> 2
                        };
                    }
            }
            accept if x == 3
        "#;
        let program = parse(input).unwrap();

        let (_result, env) = eval(&program, input).unwrap();
        assert_eq!(env.get(&id("x")), Some(&Value::Num(2, 2..3)));
    }

    #[test]
    // public call 1
    fn test_pub_1() {
        let input = r#"
                alphabet: {'a'}
                let x: int[4];
                on input y {
                    x = 3;   
                }
                accept if x == 3
            "#;
        let program = parse(input).unwrap();

        let result = evaluate(&program, input);
        match result {
            Ok(true) => {}
            Ok(false) => panic!("Expected Ok(true), but got Ok(false)"),
            Err(e) => panic!("Expected Ok(true), but got Err({:?})", e),
        }
    }

    #[test]
    // public call 2
    fn test_pub_2() {
        let input = r#"
            alphabet: {'a'}
            fn add(a: int[0..4], b: int[0..4]) -> int[0..4] = a + b
            let x: int[4];
            on input y {
                    x = add(1 as int[0..4], 2 as int[0..4]);
            }
            accept if x == 3
        "#;
        let program = parse(input).unwrap();

        let result = evaluate(&program, input);
        match result {
            Ok(true) => {}
            Ok(false) => panic!("Expected Ok(true), but got Ok(false)"),
            Err(e) => panic!("Expected Ok(true), but got Err({:?})", e),
        }
    }

    #[test]
    fn test_div_0() {
        let input = r#"
            alphabet: {'a'}
            let x: int[2..4];
            on input y {
                x = 3 / 0; 
            }
            accept if x == 2
        "#;
        let program = parse(input).unwrap();

        let retval = eval(&program, "a");

        if retval.is_ok() {
            panic!("Expected DivisionbyZero error but got: {:?}", retval);
        } else {
            match retval {
                Err(RuntimeError::DivisionbyZero) => (),
                _ => {
                    panic!("Expected DivisionbyZero error but got: {:?}", retval);
                }
            }
        }
    }

    #[test]
    fn test_div3() {
        let input = r#"
            alphabet: { '0', '1' }
            fn char_to_bit(c: sym) -> int[0..3] = match c {
                '0' -> 0
                '1' -> 1
            }
            let rem: int[0..3];
            rem = 1;
            on input bit {
                rem = (2 as int[0..3] * rem as int[0..3]) + (char_to_bit(bit) as int[0..3]);
            }
            accept if rem == 0
        "#;
        let program = parse(input).unwrap();

        let result = evaluate(&program, "1");
        match result {
            Ok(true) => {}
            Ok(false) => panic!("Expected Ok(true), but got Ok(false)"),
            Err(e) => panic!("Expected Ok(true), but got Err({:?})", e),
        }
    }
}<|MERGE_RESOLUTION|>--- conflicted
+++ resolved
@@ -32,16 +32,10 @@
     OutOfRange,
 }
 
-<<<<<<< HEAD
-// abstraction for values making up expressions
-#[derive(Debug, Clone, PartialEq)]
-pub enum Value {
-=======
 /// abstraction for values making up expressions
 #[derive(Debug, Clone, PartialEq, Eq)]
 pub enum Value {
     /// bool Value
->>>>>>> 6059a93b
     Bool(bool),
     /// num Value includes i64 and range
     Num(i64, Range<i64>),
@@ -109,10 +103,7 @@
 // map of variable names to values
 type Env = BTreeMap<Id, Value>;
 
-<<<<<<< HEAD
-=======
 /// set up initial eval env
->>>>>>> 6059a93b
 pub fn init_env(program: &Program) -> Env {
     let mut env = Env::new();
     let alph: BTreeSet<Symbol> = program.alphabet.iter().cloned().collect();
@@ -190,11 +181,7 @@
     return val;
 }
 
-<<<<<<< HEAD
-// eval. expr.
-=======
 /// evaluate expression for given program, return value
->>>>>>> 6059a93b
 pub fn eval_expr(expr: &Expr, env: &Env, program: &Program) -> Result<Value, RuntimeError> {
     match expr {
         Expr::Num(n, Type::NumT(range)) => cast(*n, range.clone(), Overflow::Wraparound),
@@ -326,11 +313,7 @@
     }
 }
 
-<<<<<<< HEAD
-// eval. stmt.
-=======
 /// evaluate statement for a given program
->>>>>>> 6059a93b
 pub fn eval_stmt(stmt: &Stmt, env: &mut Env, program: &Program) -> Result<Value, RuntimeError> {
     match stmt {
         Stmt::Assign(id, expr) => {
@@ -388,7 +371,7 @@
                 alphabet: {'a'}
                 let x: int[4];
                 on input y {
-                    x = 3;   
+                    x = 3;
                 }
                 accept if x == 3
             "#;
@@ -640,10 +623,10 @@
             on input y {
                 x = add(1, 2);
                 if x == 4 {
-                    y = 1;				
+                    y = 1;
                 } else {
                     y = 2;
-                }    
+                }
             }
             accept if x == 3
         "#;
@@ -662,10 +645,10 @@
             on input y {
                 x = 3;
                 if x < 4 {
-                    y = 1;				
+                    y = 1;
                 } else {
                     y = 2;
-                }    
+                }
             }
             accept if x == 3
         "#;
@@ -684,10 +667,10 @@
             on input y {
                 x = 6;
                 if x < 4 {
-                    y = 1;				
+                    y = 1;
                 } else {
                     y = 2;
-                }    
+                }
             }
             accept if x == 3
         "#;
@@ -706,10 +689,10 @@
             on input y {
                 x = 4;
                 if x <= 4 {
-                    y = 1;				
+                    y = 1;
                 } else {
                     y = 2;
-                }    
+                }
             }
             accept if x == 3
         "#;
@@ -752,7 +735,7 @@
                 alphabet: {'a'}
                 let x: int[4];
                 on input y {
-                    x = 3;   
+                    x = 3;
                 }
                 accept if x == 3
             "#;
@@ -794,7 +777,7 @@
             alphabet: {'a'}
             let x: int[2..4];
             on input y {
-                x = 3 / 0; 
+                x = 3 / 0;
             }
             accept if x == 2
         "#;
