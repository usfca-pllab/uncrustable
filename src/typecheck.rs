use crate::syntax::*;
use log::{debug, error, warn};
use thiserror::Error;

/// Errors that can occur during type checking
#[derive(Error, Debug, PartialEq, Eq)]
pub enum TypeError {
    /// Type mismatch between expected and actual types
    #[error("Type mismatch")]
    TypeMismatch,
    /// Variable not found in the environment
    #[error("Undefined variable: '{0}'")]
    UndefinedVariable(Id),
    /// Function not found
    #[error("Undefined function: '{0}'")]
    UndefinedFunction(Id),
    /// Symbol not in alphabet
    #[error("Symbol '{0}' is not in the alphabet")]
    SymbolNotInAlphabet(char),
    /// Shadowed variable
    #[error("Variable '{0}' is shadows another variable")]
    ShadowedVariable(Id),
}

/// Helper function to create a type mismatch error
fn type_mismatch(expr: &Expr) -> TypeError {
    debug!("In {expr:#?}");
    TypeError::TypeMismatch
}

/// Helper function to check if two types are equal
fn expect_equal(actual: &Type, expected: &Type, expr: &Expr) -> Result<(), TypeError> {
    if actual == expected {
        Ok(())
    } else {
        Err(type_mismatch(expr))
    }
}

/// Type context for type checking
pub struct TypeCtx<'prog> {
    /// Type environment
    env: Map<Id, Type>,
    /// Function environment
    funcs: &'prog Map<Id, Function>,
}

/// Type check an expression in a given type context
pub fn typeck_expr(expr: &Expr, ctx: &TypeCtx) -> Result<Type, TypeError> {
    match expr {
        Expr::Var(id) => ctx
            .env
            .get(id)
            .cloned()
            .ok_or(TypeError::UndefinedVariable(*id)),
        Expr::Bool(_) => Ok(Type::BoolT),
        Expr::Num(_n, t) => Ok(t.clone()),
        Expr::Sym(_) => Ok(Type::SymT),
        Expr::BinOp { lhs, op, rhs } => {
            let lhs_type = typeck_expr(lhs, ctx)?;
            let rhs_type = typeck_expr(rhs, ctx)?;
            if !matches!(lhs_type, Type::NumT(_) | Type::SymT | Type::BoolT) {
                return Err(TypeError::TypeMismatch);
            }
            match op {
                BOp::Add | BOp::Sub | BOp::Mul | BOp::Div | BOp::Rem | BOp::Shl | BOp::Shr => {
                    expect_equal(&lhs_type, &rhs_type, &rhs).map(|_| lhs_type.clone())
                }
                BOp::Lt | BOp::Lte | BOp::Eq | BOp::Ne | BOp::And | BOp::Or => {
                    expect_equal(&lhs_type, &rhs_type, &rhs).map(|_| Type::BoolT)
                }
            }
        }
        Expr::UOp { op, inner } => {
            let inner_type = typeck_expr(inner, ctx)?;
            match op {
                UOp::Not => expect_equal(&inner_type, &Type::BoolT, &inner).map(|_| Type::BoolT),
                UOp::Negate => {
                    if matches!(inner_type, Type::NumT(_)) {
                        Ok(inner_type.clone())
                    } else {
                        debug!("In: {expr:?}");
                        Err(TypeError::TypeMismatch)
                    }
                }
            }
        }
        Expr::Cast {
            inner,
            typ,
            overflow: _overflow,
        } => {
            let inner_type = typeck_expr(inner, ctx)?;
            match (&inner_type, typ) {
                (Type::NumT(_), Type::NumT(_)) => Ok(typ.clone()),
                _ => {
                    debug!("In {expr:#?}");
                    Err(TypeError::TypeMismatch)
                }
            }
        }
        Expr::Call { callee, args } => {
            let mut arg_types: Vec<Type> = Vec::new();
            for arg in args {
                arg_types.push(typeck_expr(arg, ctx)?);
            }
            let function = ctx
                .funcs
                .get(callee)
                .ok_or(TypeError::UndefinedFunction(*callee))?;

            // Verify that argument types match parameter types
            let param_types: Vec<Type> = function.params.iter().map(|(_, t)| t.clone()).collect();
            if arg_types != param_types {
                return Err(type_mismatch(expr));
            }
            Ok(function.ret_typ.clone())
        }
        Expr::Match { scrutinee, cases } => {
            let scrutinee_type = typeck_expr(scrutinee, ctx)?;
            // Define a closure to type check a single case and return its result type
            let check_case = |case: &Case| -> Result<Type, TypeError> {
                let mut case_env = ctx.env.clone();
                match &case.pattern {
                    Pattern::Var(id) => {
                        case_env.insert(*id, scrutinee_type.clone());
                    }
                    Pattern::Num(_) if matches!(scrutinee_type, Type::NumT(_)) => {}
                    Pattern::Bool(_) if scrutinee_type == Type::BoolT => {}
                    Pattern::Sym(_) if scrutinee_type == Type::SymT => {}
                    _ => {
                        debug!("In {case:#?}");
                        return Err(TypeError::TypeMismatch);
                    }
                };
                let guard_type = typeck_expr(
                    &case.guard,
                    &TypeCtx {
                        env: case_env.clone(),
                        funcs: ctx.funcs,
                    },
                )?;
                expect_equal(&guard_type, &Type::BoolT, &case.guard)?;
                typeck_expr(
                    &case.result,
                    &TypeCtx {
                        env: case_env,
                        funcs: ctx.funcs,
                    },
                )
            };
            let mut cases_iter = cases.iter();
            let result_type = if let Some(first_case) = cases_iter.next() {
                check_case(first_case)?
            } else {
                warn!("No cases, returning scrutinee type");
                scrutinee_type.clone()
            };
            for case in cases_iter {
                let case_type = check_case(case)?;
                debug!("In {:#?}", case);
                expect_equal(&case_type, &result_type, &case.result)?;
            }
            Ok(result_type)
        }
    }
}

/// Typecheck a statement in a given environment
pub fn typeck_stmt(stmt: &Stmt, ctx: &TypeCtx) -> Result<(), TypeError> {
    match stmt {
        Stmt::Assign(id, expr) => {
            let var_type = ctx
                .env
                .get(id)
                .cloned()
                .ok_or(TypeError::UndefinedVariable(*id))?;

            let expr_type = typeck_expr(expr, ctx)?;

            expect_equal(&expr_type, &var_type, expr)?;
            Ok(())
        }

        Stmt::If {
            cond,
            true_branch,
            false_branch,
        } => {
            let cond_type = typeck_expr(cond, ctx)?;

            // Check that the condition is a boolean
            expect_equal(&cond_type, &Type::BoolT, &cond)?;

            typeck_block(true_branch, ctx)?;
            typeck_block(false_branch, ctx)?;
            Ok(())
        }
    }
}

/// Typecheck a block of statements in the given environment using typeck_stmt
pub fn typeck_block(block: &Block, ctx: &TypeCtx) -> Result<(), TypeError> {
    // type check each stmt in the vector sequence is ok
    for stmt in block {
        typeck_stmt(stmt, ctx)?;
    }
    Ok(())
}

///Typecheck a function using the given environment and function environment
pub fn typeck_function(fun: &Function, ctx: &TypeCtx) -> Result<(), TypeError> {
    let mut fun_env = ctx.env.clone();

    for (param, param_type) in &fun.params {
        fun_env.insert(*param, param_type.clone());
    }

    let fun_ctx = TypeCtx {
        env: fun_env,
        funcs: ctx.funcs,
    };

    let e = typeck_expr(&fun.body, &fun_ctx)?;
    expect_equal(&e, &fun.ret_typ, &fun.body)
}

/// Type check a program
pub fn typecheck_program(program: &Program) -> Result<(), TypeError> {
    let ctx = TypeCtx {
        env: program.locals.clone(),
        funcs: &program.helpers,
    };
    for (_func_name, function) in &program.helpers {
        typeck_function(function, &ctx)?;
    }
    typeck_block(&program.start, &ctx)?;

    let (input_var, action_block) = &program.action;
    let mut action_env = ctx.env.clone();
    if let Some(var) = input_var {
        // Check if the input variable shadows any existing variable
        if ctx.env.contains_key(var) {
<<<<<<< HEAD
            return Err(TypeError::UndefinedVariable(*var));
=======
            return Err(TypeError::ShadowedVariable(*var));
>>>>>>> a8c61744
        }
        action_env.insert(*var, Type::SymT);
    }
    typeck_block(
        action_block,
        &TypeCtx {
            env: action_env,
            funcs: ctx.funcs,
        },
    )?;
    let final_type = typeck_expr(&program.accept, &ctx)?;
    expect_equal(&final_type, &Type::BoolT, &program.accept)
}

#[cfg(test)]
mod tests {
    use super::*;
    use crate::parse::parse;

    #[test]
    fn variables() {
        let env = Map::from([
            (id("x"), Type::NumT(0..10)),
            (id("b"), Type::BoolT),
            (id("s"), Type::SymT),
        ]);
        let ctx = TypeCtx {
            env,
            funcs: &Map::new(),
        };
        let x_expr = Expr::Var(id("x"));
        let b_expr = Expr::Var(id("b"));
        let s_expr = Expr::Var(id("s"));
        assert_eq!(typeck_expr(&x_expr, &ctx).unwrap(), Type::NumT(0..10));
        assert_eq!(typeck_expr(&b_expr, &ctx).unwrap(), Type::BoolT);
        assert_eq!(typeck_expr(&s_expr, &ctx).unwrap(), Type::SymT);
        let unknown_expr = Expr::Var(id("unknown"));
        assert!(typeck_expr(&unknown_expr, &ctx).is_err());
    }

    #[test]
    fn undefined_variables() {
        let env = Map::new();
        let ctx = TypeCtx {
            env,
            funcs: &Map::new(),
        };
        let undefined_expr = Expr::Var(id("undefined_flag"));
        assert!(typeck_expr(&undefined_expr, &ctx).is_err());

        let env = Map::from([
            (id("existing_flag"), Type::BoolT),
            (id("count"), Type::NumT(0..100)),
        ]);
        let ctx = TypeCtx {
            env,
            funcs: &Map::new(),
        };
        let another_undefined_expr = Expr::Var(id("another_flag"));
        assert!(typeck_expr(&another_undefined_expr, &ctx).is_err());
    }

    #[test]
    fn variable_shadowing() {
        // Test that input variables can't shadow existing variables
        let program_with_shadowing = r#"
            alphabet: {'a', 'b'}
            let c: bool;  // Define 'c' as a program variable
            on input c {  // Try to use 'c' as an input variable too
                c = true;
            }
            accept if c
        "#;

        let program: Program = parse(program_with_shadowing).unwrap();
<<<<<<< HEAD
        let result = typecheck_program(&program);

        // Verify that typechecking fails due to variable shadowing
        assert!(result.is_err());
        match result {
            Err(TypeError::UndefinedVariable(var_id)) => {
                assert_eq!(var_id, id("c")); // Verify the specific variable that caused the error
            }
            _ => panic!(
                "Expected UndefinedVariable error for shadowing, got: {:?}",
                result
            ),
        }
=======
        let result = typecheck_program(&program).unwrap_err();

        // Simple assertion to check the error type and specific variable
        assert_eq!(result, TypeError::ShadowedVariable(id("c")));
>>>>>>> a8c61744

        // Test with non-shadowing variables (should pass)
        let program_without_shadowing = r#"
            alphabet: {'a', 'b'}
            let flag: bool;
            on input c {  // Different name than any program variable
                flag = true;
            }
            accept if flag
        "#;

        let valid_program: Program = parse(program_without_shadowing).unwrap();
        assert!(typecheck_program(&valid_program).is_ok());
    }

    #[test]
    fn literals() {
        let ctx = TypeCtx {
            env: Map::new(),
            funcs: &Map::new(),
        };
        assert_eq!(typeck_expr(&Expr::Bool(true), &ctx).unwrap(), Type::BoolT);
        assert_eq!(typeck_expr(&Expr::Bool(false), &ctx).unwrap(), Type::BoolT);

        let ranges = [(0..10), (0..100), (-10..10)];
        let values = [5, 42, -5];
        for (range, value) in ranges.iter().zip(values.iter()) {
            let num = Expr::Num(*value, Type::NumT(range.clone()));
            assert_eq!(typeck_expr(&num, &ctx).unwrap(), Type::NumT(range.clone()));
        }
        assert_eq!(typeck_expr(&Expr::Sym('a'), &ctx).unwrap(), Type::SymT);
    }

    #[test]
    fn binary_operations() {
        let ctx = TypeCtx {
            env: Map::new(),
            funcs: &Map::new(),
        };
        let num_type1 = Type::NumT(0..3);
        let num_type2 = Type::NumT(0..10);

        let num1 = Expr::Num(1, num_type1.clone());
        let num2 = Expr::Num(5, num_type2.clone());
        let bool_true = Expr::Bool(true);
        let bool_false = Expr::Bool(false);

        let arithmetic_ops = [
            BOp::Add,
            BOp::Sub,
            BOp::Mul,
            BOp::Div,
            BOp::Rem,
            BOp::Shl,
            BOp::Shr,
        ];
        for op in &arithmetic_ops {
            let bin_op1 = Expr::BinOp {
                lhs: Box::new(num1.clone()),
                op: op.clone(),
                rhs: Box::new(num1.clone()),
            };
            assert_eq!(typeck_expr(&bin_op1, &ctx).unwrap(), Type::NumT(0..3));
        }

        let comparison_ops = [BOp::Lt, BOp::Lte, BOp::Eq, BOp::Ne];
        for op in &comparison_ops {
            let bin_op = Expr::BinOp {
                lhs: Box::new(num1.clone()),
                op: op.clone(),
                rhs: Box::new(num1.clone()),
            };
            assert_eq!(typeck_expr(&bin_op, &ctx).unwrap(), Type::BoolT);
        }

        let logical_ops = [BOp::And, BOp::Or];
        for op in &logical_ops {
            let bin_op = Expr::BinOp {
                lhs: Box::new(bool_true.clone()),
                op: op.clone(),
                rhs: Box::new(bool_false.clone()),
            };
            assert_eq!(typeck_expr(&bin_op, &ctx).unwrap(), Type::BoolT);
        }

        let mismatch_test_cases = [
            // Arithmetic with mismatched numeric ranges without cast
            Expr::BinOp {
                lhs: Box::new(num1.clone()),
                op: BOp::Add,
                rhs: Box::new(num2.clone()),
            },
            // Arithmetic with boolean
            Expr::BinOp {
                lhs: Box::new(num1.clone()),
                op: BOp::Add,
                rhs: Box::new(bool_true.clone()),
            },
            // Boolean operation with number
            Expr::BinOp {
                lhs: Box::new(bool_true.clone()),
                op: BOp::And,
                rhs: Box::new(num1.clone()),
            },
        ];
        for test_case in &mismatch_test_cases {
            assert!(typeck_expr(test_case, &ctx).is_err());
        }

        let ctx = TypeCtx {
            env: Map::from([
                (id("x"), Type::NumT(0..10)),
                (id("y"), Type::NumT(0..10)),
                (id("z"), Type::NumT(0..100)),
                (id("flag1"), Type::BoolT),
                (id("flag2"), Type::BoolT),
            ]),
            funcs: &Map::new(),
        };

        let x_expr = Expr::Var(id("x"));
        let y_expr = Expr::Var(id("y"));
        let z_expr = Expr::Var(id("z"));
        let flag1_expr = Expr::Var(id("flag1"));
        let flag2_expr = Expr::Var(id("flag2"));
        let valid_ops = [
            (
                Expr::BinOp {
                    lhs: Box::new(x_expr.clone()),
                    op: BOp::Add,
                    rhs: Box::new(y_expr.clone()),
                },
                Type::NumT(0..10),
            ),
            (
                Expr::BinOp {
                    lhs: Box::new(x_expr.clone()),
                    op: BOp::Lt,
                    rhs: Box::new(y_expr.clone()),
                },
                Type::BoolT,
            ),
            (
                Expr::BinOp {
                    lhs: Box::new(flag1_expr.clone()),
                    op: BOp::And,
                    rhs: Box::new(flag2_expr.clone()),
                },
                Type::BoolT,
            ),
        ];
        for (expr, expected_type) in valid_ops {
            assert_eq!(typeck_expr(&expr, &ctx).unwrap(), expected_type);
        }

        let invalid_ops = [
            Expr::BinOp {
                lhs: Box::new(x_expr.clone()),
                op: BOp::Add,
                rhs: Box::new(flag1_expr.clone()),
            },
            Expr::BinOp {
                lhs: Box::new(x_expr.clone()),
                op: BOp::Add,
                rhs: Box::new(z_expr.clone()),
            },
        ];
        for expr in invalid_ops {
            assert!(typeck_expr(&expr, &ctx).is_err());
        }
    }

    #[test]
    fn unary_operations() {
        let ctx = TypeCtx {
            env: Map::from([
                (id("x"), Type::NumT(0..10)),
                (id("y"), Type::NumT(0..10)),
                (id("z"), Type::NumT(-5..5)),
                (id("flag1"), Type::BoolT),
                (id("flag2"), Type::BoolT),
            ]),
            funcs: &Map::new(),
        };
        let x_expr = Expr::Var(id("x"));
        let flag_expr = Expr::Var(id("flag1"));
        let valid_operations: [(UOp, Box<Expr>, Result<Type, TypeError>); 2] = [
            (UOp::Not, Box::new(flag_expr.clone()), Ok(Type::BoolT)),
            (UOp::Negate, Box::new(x_expr.clone()), Ok(Type::NumT(0..10))),
        ];
        for (op, inner, expected) in valid_operations {
            let unary_op = Expr::UOp { op, inner };
            match expected {
                Ok(Type::BoolT) => assert_eq!(typeck_expr(&unary_op, &ctx).unwrap(), Type::BoolT),
                Ok(Type::NumT(range)) => {
                    assert_eq!(typeck_expr(&unary_op, &ctx).unwrap(), Type::NumT(range))
                }
                _ => panic!("Unexpected expected type"),
            }
        }

        let invalid_operations: [(UOp, Box<Expr>); 2] = [
            (UOp::Not, Box::new(x_expr.clone())),
            (UOp::Negate, Box::new(flag_expr.clone())),
        ];
        for (op, inner) in invalid_operations {
            let unary_op = Expr::UOp { op, inner };
            assert!(typeck_expr(&unary_op, &ctx).is_err());
        }
    }

    #[test]
    fn casting() {
        let ctx = TypeCtx {
            env: Map::from([
                (id("x"), Type::NumT(0..10)),
                (id("y"), Type::NumT(0..10)),
                (id("flag"), Type::BoolT),
                (id("sym"), Type::SymT),
            ]),
            funcs: &Map::new(),
        };
        let cast1 = Expr::Cast {
            inner: Box::new(Expr::Var(id("x"))),
            typ: Type::NumT(0..100),
            overflow: Overflow::Fail,
        };
        let cast2 = Expr::Cast {
            inner: Box::new(Expr::Var(id("y"))),
            typ: Type::NumT(0..5),
            overflow: Overflow::Wraparound, // Allow overflow with wraparound
        };
        let cast3 = Expr::Cast {
            inner: Box::new(Expr::Num(42, Type::NumT(0..100))),
            typ: Type::NumT(0..50),
            overflow: Overflow::Saturate,
        };
        let cast4 = Expr::Cast {
            inner: Box::new(Expr::BinOp {
                lhs: Box::new(Expr::Var(id("x"))),
                op: BOp::Add,
                rhs: Box::new(Expr::Var(id("x"))),
            }),
            typ: Type::NumT(0..20),
            overflow: Overflow::Fail,
        };
        assert_eq!(typeck_expr(&cast1, &ctx).unwrap(), Type::NumT(0..100));
        assert_eq!(typeck_expr(&cast2, &ctx).unwrap(), Type::NumT(0..5));
        assert_eq!(typeck_expr(&cast3, &ctx).unwrap(), Type::NumT(0..50));
        assert_eq!(typeck_expr(&cast4, &ctx).unwrap(), Type::NumT(0..20));

        let invalid_cast1 = Expr::Cast {
            inner: Box::new(Expr::Var(id("flag"))),
            typ: Type::NumT(0..1),
            overflow: Overflow::Fail,
        };
        assert!(typeck_expr(&invalid_cast1, &ctx).is_err());

        let invalid_cast2 = Expr::Cast {
            inner: Box::new(Expr::Var(id("sym"))),
            typ: Type::NumT(0..255),
            overflow: Overflow::Fail,
        };
        assert!(typeck_expr(&invalid_cast2, &ctx).is_err());

        let invalid_cast3 = Expr::Cast {
            inner: Box::new(Expr::Var(id("x"))),
            typ: Type::BoolT,
            overflow: Overflow::Fail,
        };
        assert!(typeck_expr(&invalid_cast3, &ctx).is_err());

        let nested_cast = Expr::Cast {
            inner: Box::new(Expr::Cast {
                inner: Box::new(Expr::Var(id("x"))),
                typ: Type::NumT(0..50),
                overflow: Overflow::Fail,
            }),
            typ: Type::NumT(0..25),
            overflow: Overflow::Fail,
        };
        assert_eq!(typeck_expr(&nested_cast, &ctx).unwrap(), Type::NumT(0..25));
    }

    #[test]
    fn function_calls() {
        let ctx = TypeCtx {
            env: Map::from([
                (id("x"), Type::NumT(-10..10)),
                (id("flag"), Type::BoolT),
                (id("sym"), Type::SymT),
            ]),
            funcs: &Map::from([
                (
                    id("is_positive"),
                    Function {
                        params: vec![(id("n"), Type::NumT(-10..10))],
                        ret_typ: Type::BoolT,
                        body: Expr::Bool(true), // dummy body, not used in type checking
                    },
                ),
                (
                    id("to_number"),
                    Function {
                        params: vec![(id("b"), Type::BoolT)],
                        ret_typ: Type::NumT(0..1),
                        body: Expr::Num(0, Type::NumT(0..1)), // not used in type checking
                    },
                ),
                (
                    id("complex_func"),
                    Function {
                        params: vec![
                            (id("n1"), Type::NumT(-10..10)),
                            (id("n2"), Type::NumT(-10..10)),
                            (id("b"), Type::BoolT),
                        ],
                        ret_typ: Type::NumT(0..20),
                        body: Expr::Num(0, Type::NumT(0..20)), // not used in type checking
                    },
                ),
            ]),
        };

        let call1 = Expr::Call {
            callee: id("is_positive"),
            args: vec![Expr::Var(id("x"))],
        };
        assert_eq!(typeck_expr(&call1, &ctx).unwrap(), Type::BoolT);

        let call2 = Expr::Call {
            callee: id("to_number"),
            args: vec![Expr::Var(id("flag"))],
        };
        assert_eq!(typeck_expr(&call2, &ctx).unwrap(), Type::NumT(0..1));

        let call3 = Expr::Call {
            callee: id("complex_func"),
            args: vec![
                Expr::Var(id("x")),
                Expr::Var(id("x")),
                Expr::Var(id("flag")),
            ],
        };
        assert_eq!(typeck_expr(&call3, &ctx).unwrap(), Type::NumT(0..20));

        let invalid_call1 = Expr::Call {
            callee: id("undefined_func"),
            args: vec![Expr::Var(id("x"))],
        };
        assert!(typeck_expr(&invalid_call1, &ctx).is_err());

        let invalid_call3 = Expr::Call {
            callee: id("is_positive"),
            args: vec![Expr::Var(id("flag"))],
        };
        assert!(typeck_expr(&invalid_call3, &ctx).is_err());
    }

    #[test]
    fn pattern_matching() {
        let ctx = TypeCtx {
            env: Map::from([
                (id("x"), Type::NumT(0..10)),
                (id("flag"), Type::BoolT),
                (id("sym"), Type::SymT),
            ]),
            funcs: &Map::new(),
        };

        let num_match = Expr::Match {
            scrutinee: Box::new(Expr::Var(id("x"))),
            cases: vec![
                Case {
                    pattern: Pattern::Num(5),
                    guard: Expr::Bool(true),
                    result: Expr::Bool(true),
                },
                Case {
                    pattern: Pattern::Var(id("n")),
                    guard: Expr::Bool(true),
                    result: Expr::Bool(false),
                },
            ],
        };
        assert_eq!(typeck_expr(&num_match, &ctx).unwrap(), Type::BoolT);

        let bool_match = Expr::Match {
            scrutinee: Box::new(Expr::Var(id("flag"))),
            cases: vec![
                Case {
                    pattern: Pattern::Bool(true),
                    guard: Expr::Bool(true),
                    result: Expr::Num(1, Type::NumT(0..10)),
                },
                Case {
                    pattern: Pattern::Bool(false),
                    guard: Expr::Bool(true),
                    result: Expr::Num(0, Type::NumT(0..10)),
                },
            ],
        };
        assert_eq!(typeck_expr(&bool_match, &ctx).unwrap(), Type::NumT(0..10));

        let sym_match = Expr::Match {
            scrutinee: Box::new(Expr::Var(id("sym"))),
            cases: vec![
                Case {
                    pattern: Pattern::Sym(Symbol('a')),
                    guard: Expr::Bool(true),
                    result: Expr::Var(id("x")),
                },
                Case {
                    pattern: Pattern::Var(id("s")),
                    guard: Expr::Bool(true),
                    result: Expr::Var(id("x")),
                },
            ],
        };
        assert_eq!(typeck_expr(&sym_match, &ctx).unwrap(), Type::NumT(0..10));

        let invalid_match1 = Expr::Match {
            scrutinee: Box::new(Expr::Var(id("x"))),
            cases: vec![Case {
                pattern: Pattern::Bool(true), // Boolean pattern for numeric scrutinee
                guard: Expr::Bool(true),
                result: Expr::Bool(true),
            }],
        };
        assert!(typeck_expr(&invalid_match1, &ctx).is_err());

        let invalid_match2 = Expr::Match {
            scrutinee: Box::new(Expr::Var(id("flag"))),
            cases: vec![
                Case {
                    pattern: Pattern::Bool(true),
                    guard: Expr::Bool(true),
                    result: Expr::Bool(true), // Boolean result
                },
                Case {
                    pattern: Pattern::Bool(false),
                    guard: Expr::Bool(true),
                    result: Expr::Num(0, Type::NumT(0..10)), // Numeric result
                },
            ],
        };
        assert!(typeck_expr(&invalid_match2, &ctx).is_err());

        let invalid_match3 = Expr::Match {
            scrutinee: Box::new(Expr::Var(id("x"))),
            cases: vec![Case {
                pattern: Pattern::Var(id("n")),
                guard: Expr::Var(id("x")), // Numeric guard instead of boolean
                result: Expr::Bool(true),
            }],
        };
        assert!(typeck_expr(&invalid_match3, &ctx).is_err());
    }

    #[test]
    fn stmt() {
        //test assign
        //Create a type environment with a few variables
        let mut env = Map::new();
        env.insert(id("A"), Type::NumT(0..3));
        env.insert(id("B"), Type::SymT);
        env.insert(id("C"), Type::BoolT);
        //variables that will be used for err cases
        env.insert(id("X"), Type::NumT(0..1));
        env.insert(id("Y"), Type::BoolT);
        env.insert(id("Z"), Type::SymT);
        //variables for if case
        env.insert(id("result1"), Type::NumT(0..2));
        env.insert(id("result2"), Type::NumT(0..2));

        let ctx = TypeCtx {
            env,
            funcs: &Map::new(),
        };

        //make expressions
        let e1 = Expr::Num(2, Type::NumT(0..3));
        let e2 = Expr::Sym('x');
        let e3 = Expr::Bool(true);

        let assign1 = Stmt::Assign(id("A"), e1.clone());
        let assign2 = Stmt::Assign(id("B"), e2.clone());
        let assign3 = Stmt::Assign(id("C"), e3.clone());

        //check OK
        assert!(typeck_stmt(&assign1, &ctx).is_ok());
        assert!(typeck_stmt(&assign2, &ctx).is_ok());
        assert!(typeck_stmt(&assign3, &ctx).is_ok());

        let err1 = Stmt::Assign(id("X"), e1);
        let err2 = Stmt::Assign(id("Y"), e2);
        let err3 = Stmt::Assign(id("Z"), e3);

        //check ERR
        assert!(typeck_stmt(&err1, &ctx).is_err());
        assert!(typeck_stmt(&err2, &ctx).is_err());
        assert!(typeck_stmt(&err3, &ctx).is_err());

        let tb1 = Stmt::Assign(id("result1"), Expr::Num(1, Type::NumT(0..2)));
        let fb1 = Stmt::Assign(id("result2"), Expr::Num(2, Type::NumT(0..2)));
        let e4 = Expr::Bool(true);

        //test stmt::if
        let if1 = Stmt::If {
            cond: e4,
            true_branch: vec![tb1],
            false_branch: vec![fb1],
        };

        assert!(typeck_stmt(&if1, &ctx).is_ok());
    }

    #[test]
    fn block() {
        //Create a type environment with a few variables
        let mut env = Map::new();
        env.insert(id("A"), Type::NumT(0..3));
        env.insert(id("B"), Type::SymT);
        env.insert(id("C"), Type::BoolT);

        //variables that will be used for err cases
        env.insert(id("X"), Type::NumT(0..1));
        env.insert(id("Y"), Type::BoolT);
        env.insert(id("Z"), Type::SymT);

        let ctx = TypeCtx {
            env,
            funcs: &Map::new(),
        };

        //make expressions for use in stmt blocks
        let e1 = Expr::Num(1, Type::NumT(0..3));
        let e2 = Expr::Sym('x');
        let e3 = Expr::Bool(true);

        //assign statements
        let s1 = Stmt::Assign(id("A"), e1.clone());
        let s2 = Stmt::Assign(id("B"), e2.clone());
        let s3 = Stmt::Assign(id("C"), e3.clone());

        let b_ok: Block = vec![s1, s2, s3];

        assert!(typeck_block(&b_ok, &ctx).is_ok());

        //assign statements that should result in error
        let err1 = Stmt::Assign(id("X"), e1);
        let err2 = Stmt::Assign(id("Y"), e2);
        let err3 = Stmt::Assign(id("Z"), e3);

        let b_err: Block = vec![err1, err2, err3];

        assert!(typeck_block(&b_err, &ctx).is_err());
    }

    #[test]
    fn functions() {
        let ctx = TypeCtx {
            env: Map::new(),
            funcs: &Map::new(),
        };

        let fun_ok = Function {
            params: vec![],
            ret_typ: Type::NumT(0..1),
            body: Expr::BinOp {
                lhs: (Box::new(Expr::Num(1, Type::NumT(0..1)))),
                op: (BOp::Add),
                rhs: (Box::new(Expr::Num(1, Type::NumT(0..1)))),
            },
        };

        assert!(typeck_function(&fun_ok, &ctx).is_ok());

        let fun_err = Function {
            params: vec![],
            ret_typ: Type::BoolT,
            body: Expr::BinOp {
                lhs: (Box::new(Expr::Num(1, Type::NumT(0..1)))),
                op: (BOp::Add),
                rhs: (Box::new(Expr::Num(1, Type::NumT(0..1)))),
            },
        };

        assert!(typeck_function(&fun_err, &ctx).is_err());

        //test nested env, following example div3.un program
        let mut env_map = Map::new();
        env_map.insert(id("rem"), Type::NumT(0..3));

        let mut functions = Map::new();
        functions.insert(
            id("char_to_bit"),
            Function {
                params: vec![(id("c"), Type::SymT)],
                ret_typ: Type::NumT(0..2),
                body: Expr::Match {
                    scrutinee: Box::new(Expr::Var(id("c"))),
                    cases: vec![
                        // Case 1: '0' -> 0 as int[2]
                        Case {
                            pattern: Pattern::Sym(Symbol('0')),
                            guard: Expr::Bool(true),
                            result: Expr::Num(0, Type::NumT(0..2)),
                        },
                        // Case 2: '1' -> 1 as int[2]
                        Case {
                            pattern: Pattern::Sym(Symbol('1')),
                            guard: Expr::Bool(true),
                            result: Expr::Num(1, Type::NumT(0..2)),
                        },
                    ],
                },
            },
        );

        let nest = TypeCtx {
            env: env_map.clone(),
            funcs: &functions.clone(),
        };

        let nest_check = TypeCtx {
            env: env_map.clone(),
            funcs: &functions.clone(),
        };

        //Check typeck_function works without err if passed in populated ctx and passed in
        //function from the function map
        assert!(typeck_function(nest.funcs.get(&id("char_to_bit")).unwrap(), &nest).is_ok());
        //test that ctx and nested maps are not changed through typeck_function
        assert_eq!(nest.env, nest_check.env);
        assert_eq!(nest.funcs, nest_check.funcs);
    }

    #[test]
    fn programs() {
        let program1_input = r#"
                alphabet: {'a'}
                fn add(a: int[3], b: int[0..3]) -> int[0..3] = a + b
                let x: int[3];
                on input y {
                    x = add(1 as int[3], 2 as int[3]);
                    x = 3 as int[3] + - 4 as int[3];
                    x = 3 as int[3] + 4 as int[3] wraparound;
                    if x < 3 as int[3] {
                        y = 'a';
                    } else {
                        x = match y {
                            'a' -> 1 as int[3]
                            x if true -> 2 as int[3]
                        };
                    }
                }
                accept if x == 3 as int[3]
                "#;
        let program1: Program = parse(program1_input).unwrap();
        assert!(typecheck_program(&program1).is_ok());

        let program2_input = r#"
                alphabet: {'a'}
                fn is_a(c: sym) -> bool = c == 'a'
                let flag: bool;
                on input c {
                    flag = is_a(c);
                    if flag {
                        c = 'b';
                    }
                }
                accept if flag
                "#;
        let program2: Program = parse(program2_input).unwrap();
        assert!(typecheck_program(&program2).is_ok());

        // Test program with invalid function return type
        let program3_input = r#"
                alphabet: {'b', 'c'}
                fn invalid_helper(c: sym) -> int[3] = c == 'b'
                let flag: bool;
                on input c {
                    flag = is_a(c);
                    if flag {
                        c = 'b';
                    }
                }
                accept if flag
                "#;
        let program3: Program = parse(program3_input).unwrap();
        assert!(typecheck_program(&program3).is_err());

        // Test program with invalid start
        let program4_input = r#"
                alphabet: {'a'}
                let flag: bool;
                on input c {
                    flag = 'c';
                }
                accept if flag
                "#;
        let program4: Program = parse(program4_input).unwrap();
        assert!(typecheck_program(&program4).is_err());

        // Test program with invalid action block
        let program5_input = r#"
                alphabet: {'a'}
                let flag: bool;
                on input c {
                    if b == 'a' {
                        flag = 1 as bool;
                    }
                }
                accept if flag
                "#;
        let program5: Program = parse(program5_input).unwrap();
        assert!(typecheck_program(&program5).is_err());
    }
}<|MERGE_RESOLUTION|>--- conflicted
+++ resolved
@@ -241,11 +241,7 @@
     if let Some(var) = input_var {
         // Check if the input variable shadows any existing variable
         if ctx.env.contains_key(var) {
-<<<<<<< HEAD
-            return Err(TypeError::UndefinedVariable(*var));
-=======
             return Err(TypeError::ShadowedVariable(*var));
->>>>>>> a8c61744
         }
         action_env.insert(*var, Type::SymT);
     }
@@ -321,26 +317,10 @@
         "#;
 
         let program: Program = parse(program_with_shadowing).unwrap();
-<<<<<<< HEAD
-        let result = typecheck_program(&program);
-
-        // Verify that typechecking fails due to variable shadowing
-        assert!(result.is_err());
-        match result {
-            Err(TypeError::UndefinedVariable(var_id)) => {
-                assert_eq!(var_id, id("c")); // Verify the specific variable that caused the error
-            }
-            _ => panic!(
-                "Expected UndefinedVariable error for shadowing, got: {:?}",
-                result
-            ),
-        }
-=======
         let result = typecheck_program(&program).unwrap_err();
 
         // Simple assertion to check the error type and specific variable
         assert_eq!(result, TypeError::ShadowedVariable(id("c")));
->>>>>>> a8c61744
 
         // Test with non-shadowing variables (should pass)
         let program_without_shadowing = r#"
