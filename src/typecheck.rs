--- conflicted
+++ resolved
@@ -1,468 +1,4 @@
 use crate::syntax::*;
-<<<<<<< HEAD
-use thiserror::Error;
-
-/// Errors that can occur during type checking
-#[derive(Error, Debug)]
-pub enum TypeError {
-    /// Type mismatch between expected and actual types
-    #[error("Type mismatch: expected {expected:?}, found {actual:?}")]
-    TypeMismatch {
-        /// The type that was expected
-        expected: Type,
-        /// The type that was actually found
-        actual: Type,
-    },
-    /// Variable not found in the environment
-    #[error("Undefined variable: '{0}'")]
-    UndefinedVariable(Id),
-    /// Function not found
-    #[error("Undefined function: '{0}'")]
-    UndefinedFunction(Id),
-    /// Symbol not in alphabet
-    #[error("Symbol '{0}' is not in the alphabet")]
-    SymbolNotInAlphabet(char),
-    /// Wrong number of arguments
-    #[error("Wrong number of arguments: expected {expected}, actual {actual}")]
-    WrongNumberOfArguments {
-        /// Expected number of arguments
-        expected: usize,
-        /// Actual number of arguments
-        actual: usize,
-    },
-    /// Empty match cases
-    #[error("Empty match cases")]
-    EmptyMatchCases,
-    /// Type mismatch between pattern and scrutinee
-    #[error("Type mismatch between pattern and scrutinee")]
-    MismatchPatternScrutinee {
-        /// Expected type
-        expected: Type,
-        /// Actual pattern
-        actual: Pattern,
-    },
-}
-
-/// Type context for type checking
-pub struct TypeCtx<'prog> {
-    /// Type environment
-    env: Map<Id, Type>,
-    /// Function environment
-    funcs: &'prog Map<Id, Function>,
-}
-
-/// Type check an expression in a given type context
-pub fn typeck_expr(expr: &Expr, ctx: &TypeCtx) -> Result<Type, TypeError> {
-    match expr {
-        // Variables are always of the type of the variable in the environment
-        Expr::Var(id) => {
-            // Get the type of the variable from the environment
-            ctx.env
-                .get(id)
-                .cloned()
-                .ok_or(TypeError::UndefinedVariable(*id))
-        }
-        // Boolean literals are always of type BoolT
-        Expr::Bool(_) => Ok(Type::BoolT),
-        // Numeric literals are always of the type they are given
-        Expr::Num(_n, t) => Ok(t.clone()),
-        // Function calls are always of the type of the function
-        Expr::Sym(_) => Ok(Type::SymT),
-        // Binary operations are always of the type of the left hand side
-        Expr::BinOp { lhs, op, rhs } => {
-            let lhs_type = typeck_expr(lhs, ctx)?;
-            let rhs_type = typeck_expr(rhs, ctx)?;
-            match op {
-                // Arithmetic operations are always of type NumT(0..1)
-                BOp::Add | BOp::Sub | BOp::Mul | BOp::Div | BOp::Rem | BOp::Shl | BOp::Shr => {
-                    if let Type::NumT(_) = lhs_type {
-                        if lhs_type != rhs_type {
-                            return Err(TypeError::TypeMismatch {
-                                expected: lhs_type,
-                                actual: rhs_type,
-                            });
-                        }
-                        Ok(lhs_type)
-                    } else {
-                        Err(TypeError::TypeMismatch {
-                            expected: Type::NumT(0..1),
-                            actual: lhs_type,
-                        })
-                    }
-                }
-                // Comparison operations
-                BOp::Lt | BOp::Lte => {
-                    if lhs_type != rhs_type {
-                        return Err(TypeError::TypeMismatch {
-                            expected: lhs_type,
-                            actual: rhs_type,
-                        });
-                    }
-                    if let Type::NumT(_) = lhs_type {
-                        Ok(Type::BoolT)
-                    } else {
-                        Err(TypeError::TypeMismatch {
-                            expected: Type::NumT(0..1),
-                            actual: lhs_type,
-                        })
-                    }
-                }
-                // Equality and inequality can compare symbols as well as numbers
-                BOp::Eq | BOp::Ne => {
-                    if lhs_type != rhs_type {
-                        return Err(TypeError::TypeMismatch {
-                            expected: lhs_type,
-                            actual: rhs_type,
-                        });
-                    }
-                    // Allow comparison of numbers or symbols
-                    if matches!(lhs_type, Type::NumT(_) | Type::SymT) {
-                        Ok(Type::BoolT)
-                    } else {
-                        Ok(Type::BoolT)
-                    }
-                }
-                // Logical operations are always of type BoolT
-                BOp::And | BOp::Or => {
-                    if lhs_type != rhs_type {
-                        return Err(TypeError::TypeMismatch {
-                            expected: lhs_type,
-                            actual: rhs_type,
-                        });
-                    }
-                    if lhs_type == Type::BoolT {
-                        Ok(Type::BoolT)
-                    } else {
-                        Err(TypeError::TypeMismatch {
-                            expected: Type::BoolT,
-                            actual: lhs_type,
-                        })
-                    }
-                }
-            }
-        }
-        // Unary operations are always of the type of the inner expression
-        Expr::UOp { op, inner } => {
-            let inner_type = typeck_expr(inner, ctx)?;
-            match op {
-                UOp::Not => {
-                    if inner_type == Type::BoolT {
-                        Ok(Type::BoolT)
-                    } else {
-                        Err(TypeError::TypeMismatch {
-                            expected: Type::BoolT,
-                            actual: inner_type,
-                        })
-                    }
-                }
-                UOp::Negate => {
-                    if let Type::NumT(range) = inner_type {
-                        Ok(Type::NumT(range))
-                    } else {
-                        Err(TypeError::TypeMismatch {
-                            expected: Type::NumT(0..1),
-                            actual: inner_type,
-                        })
-                    }
-                }
-            }
-        }
-        // Casting is always of the type of the inner expression
-        Expr::Cast {
-            inner,
-            typ,
-            overflow: _overflow,
-        } => {
-            // First, type check the inner expression
-            let inner_type = typeck_expr(inner, ctx)?;
-
-            // According to the [T-Cast] rule, both the inner expression and the target type
-            // must be numeric types with bounds
-            match (&inner_type, typ) {
-                (Type::NumT(_), Type::NumT(_)) => {
-                    // The cast is valid, return the target type
-                    Ok(typ.clone())
-                }
-                (_, Type::NumT(_)) => {
-                    // The inner expression is not a numeric type
-                    Err(TypeError::TypeMismatch {
-                        expected: Type::NumT(0..1), // Example numeric type
-                        actual: inner_type,
-                    })
-                }
-                (Type::NumT(_), _) => {
-                    // The target type is not a numeric type
-                    Err(TypeError::TypeMismatch {
-                        expected: Type::NumT(0..1), // Example numeric type
-                        actual: typ.clone(),
-                    })
-                }
-                _ => {
-                    // Neither the inner expression nor the target type are numeric types
-                    Err(TypeError::TypeMismatch {
-                        expected: Type::NumT(0..1), // Example numeric type
-                        actual: inner_type,
-                    })
-                }
-            }
-        }
-        // Call expressions are always of the type of the function
-        Expr::Call { callee, args } => {
-            // Type check each argument
-            let mut arg_types: Vec<Type> = Vec::new();
-            for arg in args {
-                arg_types.push(typeck_expr(arg, ctx)?);
-            }
-
-            // Look up the function in the function environment
-            let function = ctx
-                .funcs
-                .get(callee)
-                .ok_or(TypeError::UndefinedFunction(*callee))?;
-
-            // Check that the number of arguments matches the number of parameters
-            if arg_types.len() != function.params.len() {
-                return Err(TypeError::WrongNumberOfArguments {
-                    expected: function.params.len(),
-                    actual: arg_types.len(),
-                });
-            }
-
-            // Verify that argument types match parameter types
-            for (arg_type, (_, param_type)) in arg_types.iter().zip(function.params.iter()) {
-                if arg_type != param_type {
-                    return Err(TypeError::TypeMismatch {
-                        expected: param_type.clone(),
-                        actual: arg_type.clone(),
-                    });
-                }
-            }
-
-            // Return the function's return type
-            Ok(function.ret_typ.clone())
-        }
-        // Pattern matching is always of the type of the scrutinee
-        Expr::Match { scrutinee, cases } => {
-            // Type check the scrutinee
-            let scrutinee_type = typeck_expr(scrutinee, ctx)?;
-
-            // If there are no cases, return an error
-            if cases.is_empty() {
-                return Err(TypeError::EmptyMatchCases);
-            }
-
-            // Type check each case and collect result types
-            let mut result_type: Option<Type> = None;
-
-            for case in cases {
-                // Check pattern compatibility with scrutinee type
-                let mut case_env = ctx.env.clone();
-                match &case.pattern {
-                    // Variable patterns can match any type
-                    Pattern::Var(id) => {
-                        // Create environment with the pattern variable
-                        case_env.insert(*id, scrutinee_type.clone());
-                    }
-                    // Type-specific patterns must match their corresponding types
-                    Pattern::Num(_) if matches!(scrutinee_type, Type::NumT(_)) => {}
-                    Pattern::Bool(_) if scrutinee_type == Type::BoolT => {}
-                    Pattern::Sym(_) if scrutinee_type == Type::SymT => {}
-                    // Pattern type doesn't match scrutinee type
-                    _ => {
-                        return Err(TypeError::MismatchPatternScrutinee {
-                            expected: scrutinee_type.clone(),
-                            actual: case.pattern.clone(),
-                        });
-                    }
-                };
-
-                // Check guard is boolean
-                let guard_type = typeck_expr(
-                    &case.guard,
-                    &TypeCtx {
-                        env: case_env.clone(),
-                        funcs: ctx.funcs,
-                    },
-                )?;
-                if guard_type != Type::BoolT {
-                    return Err(TypeError::TypeMismatch {
-                        expected: Type::BoolT,
-                        actual: guard_type,
-                    });
-                }
-
-                // Check result type
-                let case_result_type = typeck_expr(
-                    &case.result,
-                    &TypeCtx {
-                        env: case_env,
-                        funcs: ctx.funcs,
-                    },
-                )?;
-
-                // Ensure consistency with previous cases
-                if let Some(ref t) = result_type {
-                    if *t != case_result_type {
-                        return Err(TypeError::TypeMismatch {
-                            expected: t.clone(),
-                            actual: case_result_type,
-                        });
-                    }
-                } else {
-                    result_type = Some(case_result_type);
-                }
-            }
-
-            // Return the type of the result
-            result_type.ok_or(TypeError::MismatchPatternScrutinee {
-                expected: scrutinee_type,
-                actual: cases[0].pattern.clone(),
-            })
-        }
-    }
-}
-
-/// Typecheck a statement in a given environment
-pub fn typeck_stmt(stmt: &Stmt, ctx: &TypeCtx) -> Result<(), TypeError> {
-    // Either an asignment statemnt (x = 5)
-    // Or an if statment (if condition - true block - or  - false block)
-    // need to be able to assign a var or an expression
-
-    match stmt {
-        Stmt::Assign(id, expr) => {
-            // Get the type of the variable from the environment
-            let var_type = ctx
-                .env
-                .get(id)
-                .cloned()
-                .ok_or(TypeError::UndefinedVariable(*id))?;
-
-            // Type check the expression
-            let expr_type = typeck_expr(expr, ctx)?;
-
-            // Check that the expression's type matches the variable's type
-            if var_type != expr_type {
-                return Err(TypeError::TypeMismatch {
-                    expected: var_type,
-                    actual: expr_type,
-                });
-            }
-            Ok(())
-        }
-        // If statement: check that the condition is a boolean and type check both branches
-        Stmt::If {
-            cond,
-            true_branch,
-            false_branch,
-        } => {
-            // Type check the condition
-            let cond_type = typeck_expr(cond, ctx)?;
-
-            // Check that the condition is a boolean
-            if cond_type != Type::BoolT {
-                return Err(TypeError::TypeMismatch {
-                    expected: Type::BoolT,
-                    actual: cond_type,
-                });
-            };
-
-            // Type check both branches
-            typeck_block(true_branch, ctx)?;
-            typeck_block(false_branch, ctx)?;
-            Ok(())
-        }
-    }
-}
-
-/// Typecheck a block of statements in the given environment using typeck_stmt
-pub fn typeck_block(block: &Block, ctx: &TypeCtx) -> Result<(), TypeError> {
-    // type check each stmt in the vector sequence is ok
-    for stmt in block {
-        typeck_stmt(stmt, ctx)?;
-    }
-    Ok(())
-}
-
-///Typecheck a function using the given environment and function environment
-pub fn typeck_function(fun: &Function, ctx: &TypeCtx) -> Result<(), TypeError> {
-    let mut fun_env = ctx.env.clone();
-
-    for (param, param_type) in &fun.params {
-        fun_env.insert(*param, param_type.clone());
-    }
-
-    let fun_ctx = TypeCtx {
-        env: fun_env,
-        funcs: ctx.funcs,
-    };
-
-    let e = typeck_expr(&fun.body, &fun_ctx)?;
-
-    //check that body is the same type as the return type, otherwise return error
-    if e == fun.ret_typ {
-        Ok(())
-    } else {
-        let t = fun.ret_typ.clone();
-        Err(TypeError::TypeMismatch {
-            expected: t,
-            actual: e,
-        })
-    }
-}
-
-/// Type check a program
-pub fn typecheck_program(program: &Program) -> Result<(), TypeError> {
-    // Create initial context
-    let ctx = TypeCtx {
-        env: program.locals.clone(),
-        funcs: &program.helpers,
-    };
-
-    // Check that all helper functions are well-typed
-    for (func_name, function) in &program.helpers {
-        if let Err(err) = typeck_function(function, &ctx) {
-            println!("Type error in function '{}': {}", func_name, err);
-            return Err(err);
-        }
-    }
-
-    // Type check all statements in the block
-    if let Err(err) = typeck_block(&program.start, &ctx) {
-        println!("Type error in block: {}", err);
-        return Err(err);
-    }
-
-    // Type check the action handler
-    let (input_var, action_block) = &program.action;
-
-    // Add the input variable to the environment as a symbol type if it exists
-    let mut action_env = ctx.env.clone();
-    if let Some(var) = input_var {
-        action_env.insert(*var, Type::SymT);
-    }
-
-    // Type check the action block
-    typeck_block(
-        action_block,
-        &TypeCtx {
-            env: action_env,
-            funcs: ctx.funcs,
-        },
-    )?;
-
-    // Type check the accept condition (must be a boolean)
-    let final_type = typeck_expr(&program.accept, &ctx)?;
-    if final_type != Type::BoolT {
-        return Err(TypeError::TypeMismatch {
-            expected: Type::BoolT,
-            actual: final_type,
-        });
-    }
-
-    Ok(())
-}
-
-=======
 use log::{debug, error, warn};
 use thiserror::Error;
 
@@ -721,7 +257,6 @@
     expect_equal(&final_type, &Type::BoolT, &program.accept)
 }
 
->>>>>>> ae40a23c
 #[cfg(test)]
 mod tests {
     use super::*;
@@ -730,73 +265,32 @@
 
     #[test]
     fn variables() {
-<<<<<<< HEAD
-        // Create a type environment with a few variables
-        let mut env = Map::new();
-        env.insert(id("x"), Type::NumT(0..10));
-        env.insert(id("b"), Type::BoolT);
-        env.insert(id("s"), Type::SymT);
-
-        // Create context
-=======
         let env = Map::from([
             (id("x"), Type::NumT(0..10)),
             (id("b"), Type::BoolT),
             (id("s"), Type::SymT),
         ]);
->>>>>>> ae40a23c
         let ctx = TypeCtx {
             env,
             funcs: &Map::new(),
         };
-<<<<<<< HEAD
-
-        // Test variable lookup for existing variables
-        let x_expr = Expr::Var(id("x"));
-        let b_expr = Expr::Var(id("b"));
-        let s_expr = Expr::Var(id("s"));
-
-        assert!(matches!(typeck_expr(&x_expr, &ctx), Ok(Type::NumT(range)) if range == (0..10)));
-        assert!(matches!(typeck_expr(&b_expr, &ctx), Ok(Type::BoolT)));
-        assert!(matches!(typeck_expr(&s_expr, &ctx), Ok(Type::SymT)));
-
-        // Test variable lookup for non-existent variable
-=======
         let x_expr = Expr::Var(id("x"));
         let b_expr = Expr::Var(id("b"));
         let s_expr = Expr::Var(id("s"));
         assert_eq!(typeck_expr(&x_expr, &ctx).unwrap(), Type::NumT(0..10));
         assert_eq!(typeck_expr(&b_expr, &ctx).unwrap(), Type::BoolT);
         assert_eq!(typeck_expr(&s_expr, &ctx).unwrap(), Type::SymT);
->>>>>>> ae40a23c
         let unknown_expr = Expr::Var(id("unknown"));
         assert!(typeck_expr(&unknown_expr, &ctx).is_err());
     }
 
     #[test]
     fn undefined_variables() {
-<<<<<<< HEAD
-        // Create an empty type environment
-=======
->>>>>>> ae40a23c
         let env = Map::new();
         let ctx = TypeCtx {
             env,
             funcs: &Map::new(),
         };
-<<<<<<< HEAD
-
-        // Try to access an undefined variable
-        let undefined_expr = Expr::Var(id("undefined_flag"));
-
-        // Should result in an error
-        assert!(typeck_expr(&undefined_expr, &ctx).is_err());
-
-        // Create an environment with some variables, but not the one we'll try to access
-        let mut env = Map::new();
-        env.insert(id("existing_flag"), Type::BoolT);
-        env.insert(id("count"), Type::NumT(0..100));
-=======
         let undefined_expr = Expr::Var(id("undefined_flag"));
         assert!(typeck_expr(&undefined_expr, &ctx).is_err());
 
@@ -804,20 +298,11 @@
             (id("existing_flag"), Type::BoolT),
             (id("count"), Type::NumT(0..100)),
         ]);
->>>>>>> ae40a23c
         let ctx = TypeCtx {
             env,
             funcs: &Map::new(),
         };
-<<<<<<< HEAD
-
-        // Try to access a different undefined variable
         let another_undefined_expr = Expr::Var(id("another_flag"));
-
-        // Should also result in an error
-=======
-        let another_undefined_expr = Expr::Var(id("another_flag"));
->>>>>>> ae40a23c
         assert!(typeck_expr(&another_undefined_expr, &ctx).is_err());
     }
 
@@ -827,30 +312,6 @@
             env: Map::new(),
             funcs: &Map::new(),
         };
-<<<<<<< HEAD
-
-        // Test boolean literals
-        assert!(matches!(
-            typeck_expr(&Expr::Bool(true), &ctx),
-            Ok(Type::BoolT)
-        ));
-        assert!(matches!(
-            typeck_expr(&Expr::Bool(false), &ctx),
-            Ok(Type::BoolT)
-        ));
-
-        // Test numeric literals with different ranges
-        let ranges = [(0..10), (0..100), (-10..10)];
-        let values = [5, 42, -5];
-
-        for (_i, (range, value)) in ranges.iter().zip(values.iter()).enumerate() {
-            let num = Expr::Num(*value, Type::NumT(range.clone()));
-            assert!(matches!(typeck_expr(&num, &ctx), Ok(Type::NumT(r)) if r == *range));
-        }
-
-        // Test symbol literals
-        assert!(matches!(typeck_expr(&Expr::Sym('a'), &ctx), Ok(Type::SymT)));
-=======
         assert_eq!(typeck_expr(&Expr::Bool(true), &ctx).unwrap(), Type::BoolT);
         assert_eq!(typeck_expr(&Expr::Bool(false), &ctx).unwrap(), Type::BoolT);
 
@@ -861,24 +322,14 @@
             assert_eq!(typeck_expr(&num, &ctx).unwrap(), Type::NumT(range.clone()));
         }
         assert_eq!(typeck_expr(&Expr::Sym('a'), &ctx).unwrap(), Type::SymT);
->>>>>>> ae40a23c
     }
 
     #[test]
     fn binary_operations() {
-<<<<<<< HEAD
-        // Create a type environment
-=======
->>>>>>> ae40a23c
         let ctx = TypeCtx {
             env: Map::new(),
             funcs: &Map::new(),
         };
-<<<<<<< HEAD
-
-        // Define numeric types and expressions for testing
-=======
->>>>>>> ae40a23c
         let num_type1 = Type::NumT(0..3);
         let num_type2 = Type::NumT(0..10);
 
@@ -887,10 +338,6 @@
         let bool_true = Expr::Bool(true);
         let bool_false = Expr::Bool(false);
 
-<<<<<<< HEAD
-        // 1. Arithmetic operations with matching types (should succeed)
-=======
->>>>>>> ae40a23c
         let arithmetic_ops = [
             BOp::Add,
             BOp::Sub,
@@ -906,16 +353,9 @@
                 op: op.clone(),
                 rhs: Box::new(num1.clone()),
             };
-<<<<<<< HEAD
-            assert!(matches!(typeck_expr(&bin_op1, &ctx), Ok(Type::NumT(r)) if r == (0..3)));
-        }
-
-        // 2. Comparison operations with matching types (should return bool)
-=======
             assert_eq!(typeck_expr(&bin_op1, &ctx).unwrap(), Type::NumT(0..3));
         }
 
->>>>>>> ae40a23c
         let comparison_ops = [BOp::Lt, BOp::Lte, BOp::Eq, BOp::Ne];
         for op in &comparison_ops {
             let bin_op = Expr::BinOp {
@@ -923,16 +363,9 @@
                 op: op.clone(),
                 rhs: Box::new(num1.clone()),
             };
-<<<<<<< HEAD
-            assert!(matches!(typeck_expr(&bin_op, &ctx), Ok(Type::BoolT)));
-        }
-
-        // 3. Logical operations on booleans (should return bool)
-=======
             assert_eq!(typeck_expr(&bin_op, &ctx).unwrap(), Type::BoolT);
         }
 
->>>>>>> ae40a23c
         let logical_ops = [BOp::And, BOp::Or];
         for op in &logical_ops {
             let bin_op = Expr::BinOp {
@@ -940,16 +373,9 @@
                 op: op.clone(),
                 rhs: Box::new(bool_false.clone()),
             };
-<<<<<<< HEAD
-            assert!(matches!(typeck_expr(&bin_op, &ctx), Ok(Type::BoolT)));
-        }
-
-        // 4. Type mismatches (should fail)
-=======
             assert_eq!(typeck_expr(&bin_op, &ctx).unwrap(), Type::BoolT);
         }
 
->>>>>>> ae40a23c
         let mismatch_test_cases = [
             // Arithmetic with mismatched numeric ranges without cast
             Expr::BinOp {
@@ -970,29 +396,10 @@
                 rhs: Box::new(num1.clone()),
             },
         ];
-<<<<<<< HEAD
-
-=======
->>>>>>> ae40a23c
         for test_case in &mismatch_test_cases {
             assert!(typeck_expr(test_case, &ctx).is_err());
         }
 
-<<<<<<< HEAD
-        // 5. Test with variables (ensure the rest of the test remains)
-        let mut env = Map::new();
-        env.insert(id("x"), Type::NumT(0..10));
-        env.insert(id("y"), Type::NumT(0..10));
-        env.insert(id("z"), Type::NumT(-5..5));
-        env.insert(id("flag1"), Type::BoolT);
-        env.insert(id("flag2"), Type::BoolT);
-        let ctx = TypeCtx {
-            env,
-            funcs: &Map::new(),
-        };
-
-        // Create variable expressions
-=======
         let ctx = TypeCtx {
             env: Map::from([
                 (id("x"), Type::NumT(0..10)),
@@ -1004,20 +411,12 @@
             funcs: &Map::new(),
         };
 
->>>>>>> ae40a23c
         let x_expr = Expr::Var(id("x"));
         let y_expr = Expr::Var(id("y"));
         let z_expr = Expr::Var(id("z"));
         let flag1_expr = Expr::Var(id("flag1"));
         let flag2_expr = Expr::Var(id("flag2"));
-<<<<<<< HEAD
-
-        // Valid operations with variables
         let valid_ops = [
-            // x + y (same range)
-=======
-        let valid_ops = [
->>>>>>> ae40a23c
             (
                 Expr::BinOp {
                     lhs: Box::new(x_expr.clone()),
@@ -1026,10 +425,6 @@
                 },
                 Type::NumT(0..10),
             ),
-<<<<<<< HEAD
-            // x < y (comparison)
-=======
->>>>>>> ae40a23c
             (
                 Expr::BinOp {
                     lhs: Box::new(x_expr.clone()),
@@ -1038,10 +433,6 @@
                 },
                 Type::BoolT,
             ),
-<<<<<<< HEAD
-            // flag1 && flag2 (logical)
-=======
->>>>>>> ae40a23c
             (
                 Expr::BinOp {
                     lhs: Box::new(flag1_expr.clone()),
@@ -1051,41 +442,22 @@
                 Type::BoolT,
             ),
         ];
-<<<<<<< HEAD
-
-        for (expr, expected_type) in valid_ops {
-            assert!(matches!(typeck_expr(&expr, &ctx), Ok(t) if t == expected_type));
-        }
-
-        // Invalid operations with variables
-        let invalid_ops = [
-            // Type mismatch: x + flag1
-=======
         for (expr, expected_type) in valid_ops {
             assert_eq!(typeck_expr(&expr, &ctx).unwrap(), expected_type);
         }
 
         let invalid_ops = [
->>>>>>> ae40a23c
             Expr::BinOp {
                 lhs: Box::new(x_expr.clone()),
                 op: BOp::Add,
                 rhs: Box::new(flag1_expr.clone()),
             },
-<<<<<<< HEAD
-            // Different ranges: x + z
-=======
->>>>>>> ae40a23c
             Expr::BinOp {
                 lhs: Box::new(x_expr.clone()),
                 op: BOp::Add,
                 rhs: Box::new(z_expr.clone()),
             },
         ];
-<<<<<<< HEAD
-
-=======
->>>>>>> ae40a23c
         for expr in invalid_ops {
             assert!(typeck_expr(&expr, &ctx).is_err());
         }
@@ -1093,36 +465,6 @@
 
     #[test]
     fn unary_operations() {
-<<<<<<< HEAD
-        // Create a type environment with variables
-        let mut env = Map::new();
-        env.insert(id("x"), Type::NumT(0..10));
-        env.insert(id("flag"), Type::BoolT);
-        let ctx = TypeCtx {
-            env,
-            funcs: &Map::new(),
-        };
-
-        // Create variable expressions
-        let x_expr = Expr::Var(id("x"));
-        let flag_expr = Expr::Var(id("flag"));
-
-        // Test valid unary operations
-        let valid_operations: [(UOp, Box<Expr>, Result<Type, TypeError>); 2] = [
-            // Not with boolean
-            (UOp::Not, Box::new(flag_expr.clone()), Ok(Type::BoolT)),
-            // Negate with numeric
-            (UOp::Negate, Box::new(x_expr.clone()), Ok(Type::NumT(0..10))),
-        ];
-
-        for (op, inner, expected) in valid_operations {
-            let unary_op = Expr::UOp { op, inner };
-
-            match expected {
-                Ok(Type::BoolT) => assert!(matches!(typeck_expr(&unary_op, &ctx), Ok(Type::BoolT))),
-                Ok(Type::NumT(range)) => {
-                    assert!(matches!(typeck_expr(&unary_op, &ctx), Ok(Type::NumT(r)) if r == range))
-=======
         let ctx = TypeCtx {
             env: Map::from([
                 (id("x"), Type::NumT(0..10)),
@@ -1145,27 +487,15 @@
                 Ok(Type::BoolT) => assert_eq!(typeck_expr(&unary_op, &ctx).unwrap(), Type::BoolT),
                 Ok(Type::NumT(range)) => {
                     assert_eq!(typeck_expr(&unary_op, &ctx).unwrap(), Type::NumT(range))
->>>>>>> ae40a23c
                 }
                 _ => panic!("Unexpected expected type"),
             }
         }
 
-<<<<<<< HEAD
-        // Test invalid unary operations
-        let invalid_operations: [(UOp, Box<Expr>); 2] = [
-            // Not with numeric
-            (UOp::Not, Box::new(x_expr.clone())),
-            // Negate with boolean
-            (UOp::Negate, Box::new(flag_expr.clone())),
-        ];
-
-=======
         let invalid_operations: [(UOp, Box<Expr>); 2] = [
             (UOp::Not, Box::new(x_expr.clone())),
             (UOp::Negate, Box::new(flag_expr.clone())),
         ];
->>>>>>> ae40a23c
         for (op, inner) in invalid_operations {
             let unary_op = Expr::UOp { op, inner };
             assert!(typeck_expr(&unary_op, &ctx).is_err());
@@ -1174,22 +504,6 @@
 
     #[test]
     fn casting() {
-<<<<<<< HEAD
-        // Create a type environment with variables
-        let mut env = Map::new();
-        env.insert(id("x"), Type::NumT(0..10));
-        env.insert(id("y"), Type::NumT(-5..5));
-        env.insert(id("flag"), Type::BoolT);
-        env.insert(id("sym"), Type::SymT);
-        let ctx = TypeCtx {
-            env,
-            funcs: &Map::new(),
-        };
-
-        // Test valid numeric casts
-
-        // Cast from one numeric range to another
-=======
         let ctx = TypeCtx {
             env: Map::from([
                 (id("x"), Type::NumT(0..10)),
@@ -1199,42 +513,21 @@
             ]),
             funcs: &Map::new(),
         };
->>>>>>> ae40a23c
         let cast1 = Expr::Cast {
             inner: Box::new(Expr::Var(id("x"))),
             typ: Type::NumT(0..100),
             overflow: Overflow::Fail,
         };
-<<<<<<< HEAD
-        assert!(matches!(typeck_expr(&cast1, &ctx), Ok(Type::NumT(range)) if range == (0..100)));
-
-        // Cast from negative range to positive range
-        let cast2 = Expr::Cast {
-            inner: Box::new(Expr::Var(id("y"))),
-            typ: Type::NumT(0..10),
-            overflow: Overflow::Wraparound, // Allow overflow with wraparound
-        };
-        assert!(matches!(typeck_expr(&cast2, &ctx), Ok(Type::NumT(range)) if range == (0..10)));
-
-        // Cast from numeric literal to different range
-=======
         let cast2 = Expr::Cast {
             inner: Box::new(Expr::Var(id("y"))),
             typ: Type::NumT(0..5),
             overflow: Overflow::Wraparound, // Allow overflow with wraparound
         };
->>>>>>> ae40a23c
         let cast3 = Expr::Cast {
             inner: Box::new(Expr::Num(42, Type::NumT(0..100))),
             typ: Type::NumT(0..50),
             overflow: Overflow::Saturate,
         };
-<<<<<<< HEAD
-        assert!(matches!(typeck_expr(&cast3, &ctx), Ok(Type::NumT(range)) if range == (0..50)));
-
-        // Cast from result of binary operation
-=======
->>>>>>> ae40a23c
         let cast4 = Expr::Cast {
             inner: Box::new(Expr::BinOp {
                 lhs: Box::new(Expr::Var(id("x"))),
@@ -1244,78 +537,32 @@
             typ: Type::NumT(0..20),
             overflow: Overflow::Fail,
         };
-<<<<<<< HEAD
-        assert!(matches!(typeck_expr(&cast4, &ctx), Ok(Type::NumT(range)) if range == (0..20)));
-
-        // Test invalid casts
-
-        // Cast from boolean to numeric
-=======
         assert_eq!(typeck_expr(&cast1, &ctx).unwrap(), Type::NumT(0..100));
         assert_eq!(typeck_expr(&cast2, &ctx).unwrap(), Type::NumT(0..5));
         assert_eq!(typeck_expr(&cast3, &ctx).unwrap(), Type::NumT(0..50));
         assert_eq!(typeck_expr(&cast4, &ctx).unwrap(), Type::NumT(0..20));
 
->>>>>>> ae40a23c
         let invalid_cast1 = Expr::Cast {
             inner: Box::new(Expr::Var(id("flag"))),
             typ: Type::NumT(0..1),
             overflow: Overflow::Fail,
         };
-<<<<<<< HEAD
-        assert!(matches!(
-            typeck_expr(&invalid_cast1, &ctx),
-            Err(TypeError::TypeMismatch { .. })
-        ));
-
-        // Cast from symbol to numeric
-=======
         assert!(typeck_expr(&invalid_cast1, &ctx).is_err());
 
->>>>>>> ae40a23c
         let invalid_cast2 = Expr::Cast {
             inner: Box::new(Expr::Var(id("sym"))),
             typ: Type::NumT(0..255),
             overflow: Overflow::Fail,
         };
-<<<<<<< HEAD
-        assert!(matches!(
-            typeck_expr(&invalid_cast2, &ctx),
-            Err(TypeError::TypeMismatch { .. })
-        ));
-
-        // Cast from numeric to boolean (invalid target type)
-=======
         assert!(typeck_expr(&invalid_cast2, &ctx).is_err());
 
->>>>>>> ae40a23c
         let invalid_cast3 = Expr::Cast {
             inner: Box::new(Expr::Var(id("x"))),
             typ: Type::BoolT,
             overflow: Overflow::Fail,
         };
-<<<<<<< HEAD
-        assert!(matches!(
-            typeck_expr(&invalid_cast3, &ctx),
-            Err(TypeError::TypeMismatch { .. })
-        ));
-
-        // Cast from numeric to symbol (invalid target type)
-        let invalid_cast4 = Expr::Cast {
-            inner: Box::new(Expr::Var(id("x"))),
-            typ: Type::SymT,
-            overflow: Overflow::Fail,
-        };
-        assert!(matches!(
-            typeck_expr(&invalid_cast4, &ctx),
-            Err(TypeError::TypeMismatch { .. })
-        ));
-
-        // Nested casts
-=======
         assert!(typeck_expr(&invalid_cast3, &ctx).is_err());
 
->>>>>>> ae40a23c
         let nested_cast = Expr::Cast {
             inner: Box::new(Expr::Cast {
                 inner: Box::new(Expr::Var(id("x"))),
@@ -1325,69 +572,11 @@
             typ: Type::NumT(0..25),
             overflow: Overflow::Fail,
         };
-<<<<<<< HEAD
-        assert!(
-            matches!(typeck_expr(&nested_cast, &ctx), Ok(Type::NumT(range)) if range == (0..25))
-        );
-=======
         assert_eq!(typeck_expr(&nested_cast, &ctx).unwrap(), Type::NumT(0..25));
->>>>>>> ae40a23c
     }
 
     #[test]
     fn function_calls() {
-<<<<<<< HEAD
-        // Create a type environment with variables
-        let mut env = Map::new();
-        env.insert(id("x"), Type::NumT(-10..10));
-        env.insert(id("flag"), Type::BoolT);
-
-        // Create a function environment with functions
-        let mut function_env = Map::new();
-
-        // Add a function that takes a numeric parameter and returns a boolean
-        function_env.insert(
-            id("is_positive"),
-            Function {
-                params: vec![(id("n"), Type::NumT(-10..10))],
-                ret_typ: Type::BoolT,
-                body: Expr::Bool(true), // Dummy body, not used in type checking
-            },
-        );
-
-        // Add a function that takes a boolean parameter and returns a numeric value
-        function_env.insert(
-            id("to_number"),
-            Function {
-                params: vec![(id("b"), Type::BoolT)],
-                ret_typ: Type::NumT(0..1),
-                body: Expr::Num(0, Type::NumT(0..1)), // Dummy body, not used in type checking
-            },
-        );
-
-        // Add a function that takes multiple parameters
-        function_env.insert(
-            id("complex_func"),
-            Function {
-                params: vec![
-                    (id("n1"), Type::NumT(-10..10)),
-                    (id("n2"), Type::NumT(-10..10)),
-                    (id("b"), Type::BoolT),
-                ],
-                ret_typ: Type::NumT(0..20),
-                body: Expr::Num(0, Type::NumT(0..20)), // Dummy body, not used in type checking
-            },
-        );
-
-        let ctx = TypeCtx {
-            env,
-            funcs: &function_env,
-        };
-
-        // Test valid function calls
-
-        // Call is_positive with a numeric variable
-=======
         let ctx = TypeCtx {
             env: Map::from([
                 (id("x"), Type::NumT(-10..10)),
@@ -1426,31 +615,18 @@
             ]),
         };
 
->>>>>>> ae40a23c
         let call1 = Expr::Call {
             callee: id("is_positive"),
             args: vec![Expr::Var(id("x"))],
         };
-<<<<<<< HEAD
-        assert!(matches!(typeck_expr(&call1, &ctx), Ok(Type::BoolT)));
-
-        // Call to_number with a boolean variable
-=======
         assert_eq!(typeck_expr(&call1, &ctx).unwrap(), Type::BoolT);
 
->>>>>>> ae40a23c
         let call2 = Expr::Call {
             callee: id("to_number"),
             args: vec![Expr::Var(id("flag"))],
         };
-<<<<<<< HEAD
-        assert!(matches!(typeck_expr(&call2, &ctx), Ok(Type::NumT(range)) if range == (0..1)));
-
-        // Call complex_func with appropriate arguments
-=======
         assert_eq!(typeck_expr(&call2, &ctx).unwrap(), Type::NumT(0..1));
 
->>>>>>> ae40a23c
         let call3 = Expr::Call {
             callee: id("complex_func"),
             args: vec![
@@ -1459,77 +635,23 @@
                 Expr::Var(id("flag")),
             ],
         };
-<<<<<<< HEAD
-        assert!(matches!(typeck_expr(&call3, &ctx), Ok(Type::NumT(range)) if range == (0..20)));
-
-        // Test invalid function calls
-
-        // Call undefined function
-=======
         assert_eq!(typeck_expr(&call3, &ctx).unwrap(), Type::NumT(0..20));
 
->>>>>>> ae40a23c
         let invalid_call1 = Expr::Call {
             callee: id("undefined_func"),
             args: vec![Expr::Var(id("x"))],
         };
-<<<<<<< HEAD
-        assert!(matches!(
-            typeck_expr(&invalid_call1, &ctx),
-            Err(TypeError::UndefinedFunction(_))
-        ));
-
-        // Call with wrong number of arguments
-        let invalid_call2 = Expr::Call {
-            callee: id("is_positive"),
-            args: vec![Expr::Var(id("x")), Expr::Var(id("flag"))],
-        };
-        assert!(matches!(
-            typeck_expr(&invalid_call2, &ctx),
-            Err(TypeError::WrongNumberOfArguments {
-                expected: 1,
-                actual: 2
-            })
-        ));
-
-        // Call with wrong argument type
-=======
         assert!(typeck_expr(&invalid_call1, &ctx).is_err());
 
->>>>>>> ae40a23c
         let invalid_call3 = Expr::Call {
             callee: id("is_positive"),
             args: vec![Expr::Var(id("flag"))],
         };
-<<<<<<< HEAD
-        assert!(matches!(
-            typeck_expr(&invalid_call3, &ctx),
-            Err(TypeError::TypeMismatch { .. })
-        ));
-=======
         assert!(typeck_expr(&invalid_call3, &ctx).is_err());
->>>>>>> ae40a23c
     }
 
     #[test]
     fn pattern_matching() {
-<<<<<<< HEAD
-        // Create a type environment with variables
-        let mut env = Map::new();
-        env.insert(id("x"), Type::NumT(0..10));
-        env.insert(id("flag"), Type::BoolT);
-        env.insert(id("sym"), Type::SymT);
-        let ctx = TypeCtx {
-            env,
-            funcs: &Map::new(),
-        };
-
-        // Test pattern matching with numeric scrutinee
-        let num_match = Expr::Match {
-            scrutinee: Box::new(Expr::Var(id("x"))),
-            cases: vec![
-                // Case 1: Match a specific number
-=======
         let ctx = TypeCtx {
             env: Map::from([
                 (id("x"), Type::NumT(0..10)),
@@ -1542,16 +664,11 @@
         let num_match = Expr::Match {
             scrutinee: Box::new(Expr::Var(id("x"))),
             cases: vec![
->>>>>>> ae40a23c
                 Case {
                     pattern: Pattern::Num(5),
                     guard: Expr::Bool(true),
                     result: Expr::Bool(true),
                 },
-<<<<<<< HEAD
-                // Case 2: Match any number and bind to variable
-=======
->>>>>>> ae40a23c
                 Case {
                     pattern: Pattern::Var(id("n")),
                     guard: Expr::Bool(true),
@@ -1559,30 +676,16 @@
                 },
             ],
         };
-<<<<<<< HEAD
-        assert!(matches!(typeck_expr(&num_match, &ctx), Ok(Type::BoolT)));
-
-        // Test pattern matching with boolean scrutinee
+        assert_eq!(typeck_expr(&num_match, &ctx).unwrap(), Type::BoolT);
+
         let bool_match = Expr::Match {
             scrutinee: Box::new(Expr::Var(id("flag"))),
             cases: vec![
-                // Case 1: Match true
-=======
-        assert_eq!(typeck_expr(&num_match, &ctx).unwrap(), Type::BoolT);
-
-        let bool_match = Expr::Match {
-            scrutinee: Box::new(Expr::Var(id("flag"))),
-            cases: vec![
->>>>>>> ae40a23c
                 Case {
                     pattern: Pattern::Bool(true),
                     guard: Expr::Bool(true),
                     result: Expr::Num(1, Type::NumT(0..10)),
                 },
-<<<<<<< HEAD
-                // Case 2: Match false
-=======
->>>>>>> ae40a23c
                 Case {
                     pattern: Pattern::Bool(false),
                     guard: Expr::Bool(true),
@@ -1590,32 +693,16 @@
                 },
             ],
         };
-<<<<<<< HEAD
-        assert!(
-            matches!(typeck_expr(&bool_match, &ctx), Ok(Type::NumT(range)) if range == (0..10))
-        );
-
-        // Test pattern matching with symbol scrutinee
+        assert_eq!(typeck_expr(&bool_match, &ctx).unwrap(), Type::NumT(0..10));
+
         let sym_match = Expr::Match {
             scrutinee: Box::new(Expr::Var(id("sym"))),
             cases: vec![
-                // Case 1: Match specific symbol
-=======
-        assert_eq!(typeck_expr(&bool_match, &ctx).unwrap(), Type::NumT(0..10));
-
-        let sym_match = Expr::Match {
-            scrutinee: Box::new(Expr::Var(id("sym"))),
-            cases: vec![
->>>>>>> ae40a23c
                 Case {
                     pattern: Pattern::Sym(Symbol('a')),
                     guard: Expr::Bool(true),
                     result: Expr::Var(id("x")),
                 },
-<<<<<<< HEAD
-                // Case 2: Match any symbol and bind to variable
-=======
->>>>>>> ae40a23c
                 Case {
                     pattern: Pattern::Var(id("s")),
                     guard: Expr::Bool(true),
@@ -1623,16 +710,8 @@
                 },
             ],
         };
-<<<<<<< HEAD
-        assert!(matches!(typeck_expr(&sym_match, &ctx), Ok(Type::NumT(range)) if range == (0..10)));
-
-        // Test invalid pattern matching
-
-        // Type mismatch between pattern and scrutinee
-=======
         assert_eq!(typeck_expr(&sym_match, &ctx).unwrap(), Type::NumT(0..10));
 
->>>>>>> ae40a23c
         let invalid_match1 = Expr::Match {
             scrutinee: Box::new(Expr::Var(id("x"))),
             cases: vec![Case {
@@ -1641,17 +720,8 @@
                 result: Expr::Bool(true),
             }],
         };
-<<<<<<< HEAD
-        assert!(matches!(
-            typeck_expr(&invalid_match1, &ctx),
-            Err(TypeError::MismatchPatternScrutinee { .. })
-        ));
-
-        // Type mismatch between case results
-=======
         assert!(typeck_expr(&invalid_match1, &ctx).is_err());
 
->>>>>>> ae40a23c
         let invalid_match2 = Expr::Match {
             scrutinee: Box::new(Expr::Var(id("flag"))),
             cases: vec![
@@ -1667,17 +737,8 @@
                 },
             ],
         };
-<<<<<<< HEAD
-        assert!(matches!(
-            typeck_expr(&invalid_match2, &ctx),
-            Err(TypeError::TypeMismatch { .. })
-        ));
-
-        // Invalid guard type
-=======
         assert!(typeck_expr(&invalid_match2, &ctx).is_err());
 
->>>>>>> ae40a23c
         let invalid_match3 = Expr::Match {
             scrutinee: Box::new(Expr::Var(id("x"))),
             cases: vec![Case {
@@ -1686,14 +747,7 @@
                 result: Expr::Bool(true),
             }],
         };
-<<<<<<< HEAD
-        assert!(matches!(
-            typeck_expr(&invalid_match3, &ctx),
-            Err(TypeError::TypeMismatch { .. })
-        ));
-=======
         assert!(typeck_expr(&invalid_match3, &ctx).is_err());
->>>>>>> ae40a23c
     }
 
     #[test]
@@ -1877,10 +931,6 @@
 
     #[test]
     fn programs() {
-<<<<<<< HEAD
-        // Test a valid program with helper functions and explicit castings
-=======
->>>>>>> ae40a23c
         let program1_input = r#"
                 alphabet: {'a'}
                 fn add(a: int[3], b: int[0..3]) -> int[0..3] = a + b
@@ -1901,15 +951,8 @@
                 accept if x == 3 as int[3]
                 "#;
         let program1: Program = parse(program1_input).unwrap();
-<<<<<<< HEAD
-        let result1 = typecheck_program(&program1);
-        assert!(result1.is_ok());
-
-        // Test a program with a function that returns a boolean
-=======
         assert!(typecheck_program(&program1).is_ok());
 
->>>>>>> ae40a23c
         let program2_input = r#"
                 alphabet: {'a'}
                 fn is_a(c: sym) -> bool = c == 'a'
@@ -1923,12 +966,7 @@
                 accept if flag
                 "#;
         let program2: Program = parse(program2_input).unwrap();
-<<<<<<< HEAD
-        let result2 = typecheck_program(&program2);
-        assert!(result2.is_ok());
-=======
         assert!(typecheck_program(&program2).is_ok());
->>>>>>> ae40a23c
 
         // Test program with invalid function return type
         let program3_input = r#"
@@ -1944,12 +982,7 @@
                 accept if flag
                 "#;
         let program3: Program = parse(program3_input).unwrap();
-<<<<<<< HEAD
-        let result3 = typecheck_program(&program3);
-        assert!(result3.is_err());
-=======
         assert!(typecheck_program(&program3).is_err());
->>>>>>> ae40a23c
 
         // Test program with invalid start
         let program4_input = r#"
@@ -1961,12 +994,7 @@
                 accept if flag
                 "#;
         let program4: Program = parse(program4_input).unwrap();
-<<<<<<< HEAD
-        let result4 = typecheck_program(&program4);
-        assert!(result4.is_err());
-=======
         assert!(typecheck_program(&program4).is_err());
->>>>>>> ae40a23c
 
         // Test program with invalid action block
         let program5_input = r#"
@@ -1980,11 +1008,6 @@
                 accept if flag
                 "#;
         let program5: Program = parse(program5_input).unwrap();
-<<<<<<< HEAD
-        let result5 = typecheck_program(&program5);
-        assert!(result5.is_err());
-=======
         assert!(typecheck_program(&program5).is_err());
->>>>>>> ae40a23c
     }
 }