--- conflicted
+++ resolved
@@ -1,4 +1,12 @@
 use crate::syntax::*;
+use log::{debug, error, warn};
+use thiserror::Error;
+
+/// Errors that can occur during type checking
+#[derive(Error, Debug)]
+pub enum TypeError {
+    /// Type mismatch between expected and actual types
+    #[error("Type mismatch")]
 use log::{debug, error, warn};
 use thiserror::Error;
 
@@ -22,10 +30,7 @@
 /// Helper function to create a type mismatch error
 fn type_mismatch(actual: &Type, expected: &Type, expr: &Expr) -> TypeError {
     debug!("In {expr:#?}");
-<<<<<<< HEAD
     error!("Type mismatch: expected {expected:?}, found {actual:?}");
-=======
->>>>>>> e81368a7
     TypeError::TypeMismatch
 }
 
@@ -47,11 +52,7 @@
 }
 
 /// Type check an expression in a given type context
-<<<<<<< HEAD
 fn typeck_expr(expr: &Expr, ctx: &TypeCtx) -> Result<Type, TypeError> {
-=======
-pub fn typeck_expr(expr: &Expr, ctx: &TypeCtx) -> Result<Type, TypeError> {
->>>>>>> e81368a7
     match expr {
         Expr::Var(id) => ctx
             .env
@@ -172,11 +173,7 @@
 }
 
 /// Typecheck a statement in a given environment
-<<<<<<< HEAD
 fn typeck_stmt(stmt: &Stmt, ctx: &TypeCtx) -> Result<(), TypeError> {
-=======
-pub fn typeck_stmt(stmt: &Stmt, ctx: &TypeCtx) -> Result<(), TypeError> {
->>>>>>> e81368a7
     match stmt {
         Stmt::Assign(id, expr) => {
             let var_type = ctx
@@ -206,7 +203,6 @@
             Ok(())
         }
     }
-<<<<<<< HEAD
 }
 
 /// Typecheck a block of statements in the given environment using typeck_stmt
@@ -235,44 +231,6 @@
     expect_equal(&e, &fun.ret_typ, &fun.body)
 }
 
-=======
-}
-
-/// Typecheck a block of statements in the given environment using typeck_stmt
-pub fn typeck_block(block: &Block, ctx: &TypeCtx) -> Result<(), TypeError> {
-    // type check each stmt in the vector sequence is ok
-    for stmt in block {
-        typeck_stmt(stmt, ctx)?;
-    }
-    Ok(())
-}
-
-///Typecheck a function using the given environment and function environment
-pub fn typeck_function(fun: &Function, ctx: &TypeCtx) -> Result<(), TypeError> {
-    let mut fun_env = ctx.env.clone();
-
-    for (param, param_type) in &fun.params {
-        fun_env.insert(*param, param_type.clone());
-    }
-
-    let fun_ctx = TypeCtx {
-        env: fun_env,
-        funcs: ctx.funcs,
-    };
-
-    let e = typeck_expr(&fun.body, &fun_ctx)?;
-
-    // check that body is the same type as the return type, otherwise return error
-    if e == fun.ret_typ {
-        Ok(())
-    } else {
-        let t = fun.ret_typ.clone();
-        debug!("In: typeck_function {fun:?}");
-        Err(TypeError::TypeMismatch)
-    }
-}
-
->>>>>>> e81368a7
 /// Type check a program
 pub fn typecheck_program(program: &Program) -> Result<(), TypeError> {
     let ctx = TypeCtx {
@@ -287,14 +245,11 @@
     let (input_var, action_block) = &program.action;
     let mut action_env = ctx.env.clone();
     if let Some(var) = input_var {
-<<<<<<< HEAD
         // Check if the input variable shadows any existing variable
         if ctx.env.contains_key(var) {
             error!("Input variable '{}' shadows an existing variable", var);
             return Err(TypeError::UndefinedVariable(*var));
         }
-=======
->>>>>>> e81368a7
         action_env.insert(*var, Type::SymT);
     }
     typeck_block(
@@ -312,10 +267,6 @@
 mod tests {
     use super::*;
     use crate::parse::parse;
-<<<<<<< HEAD
-=======
-    use crate::syntax::*;
->>>>>>> e81368a7
 
     #[test]
     fn variables() {
@@ -361,7 +312,6 @@
     }
 
     #[test]
-<<<<<<< HEAD
     fn variable_shadowing() {
         // Test that input variables can't shadow existing variables
         let program_with_shadowing = r#"
@@ -403,8 +353,6 @@
     }
 
     #[test]
-=======
->>>>>>> e81368a7
     fn literals() {
         let ctx = TypeCtx {
             env: Map::new(),
