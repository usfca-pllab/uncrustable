--- conflicted
+++ resolved
@@ -1,13 +1,8 @@
 //! State enumeration
 use crate::eval;
 use crate::eval::RuntimeError;
-<<<<<<< HEAD
-use crate::syntax::*;
-use crate::eval::Value;
-=======
 use crate::eval::Value;
 use crate::syntax::*;
->>>>>>> c8de4aef
 use thiserror::Error;
 
 // pub enum EnumError {}
