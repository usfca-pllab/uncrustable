//! State enumeration
use crate::syntax::*;
use crate::eval;
use thiserror::Error;

pub enum EnumError {}

pub fn enumerate(program: &Program) -> Result<(), EnumError> {
<<<<<<< HEAD
    let mut env = eval::init_env(program);
    let s_init = eval::eval_stmt(program.start, &mut env, program);
=======

    let mut env = init_env(program);
    for stmt in &program.start {
        eval_stmt(stmt, &mut env, &program)?;
    }

    // TODO: pull out the following into a helper function (eval_action)

    for sym in input.chars() {
        // insert each symbol into the enviornment
        if let Some(id) = &program.action.0 {
            env.insert(id.clone(), Value::Sym(Symbol(sym)));
        };

        for stmt in &program.action.1 {
            eval_stmt(stmt, &mut env, &program)?;
        }
    }

    // evaluate accept
    let accept = eval_expr(&program.accept, &env, &program)?;

>>>>>>> 523044b2

    Ok(()) //placeholder return , delete later
}



// create a workqueue with the initial state (start, which we get after running program.start)
// states = {} (visited states)
// transitions = Map<>

// run loop until worklist is empty

/*
1. Need to make a workqueue (vector)
while let Some(s) = w.pop {
    // check if s is in the states, insert if its not
    process(s) // where s is state
}
2. for processing:
if eval_expr(s, accept_condition)? == Bool(True):
    accept.insert(s)
    * check if the state has been visited by seeing if it's in the states
    for each symbol in the alphabet:
        a. eval_action(curr_state, alph_sym_curr)
        b. get the next state, if we haven't processed it, add it to the work queue
while let Some(s) = w.pop { // not sure if this is where it goes
    // check if s is in the states, insert if its not
    process(s) // where s is state
}
3. we're trying to figure out the behavior for the function...
    consider ALL possible inputs (i.e. try every sym in alphabet)
4. in the DFA data structure, the states are just numbers
    * state_names: State.fresh() wil return new numbers to name them -> "ids"
5. can have a map of the states and their ids
    i.e. 0: '[is_even: false]'
         1: '[is_even: true]'
*/<|MERGE_RESOLUTION|>--- conflicted
+++ resolved
@@ -6,10 +6,6 @@
 pub enum EnumError {}
 
 pub fn enumerate(program: &Program) -> Result<(), EnumError> {
-<<<<<<< HEAD
-    let mut env = eval::init_env(program);
-    let s_init = eval::eval_stmt(program.start, &mut env, program);
-=======
 
     let mut env = init_env(program);
     for stmt in &program.start {
@@ -32,7 +28,6 @@
     // evaluate accept
     let accept = eval_expr(&program.accept, &env, &program)?;
 
->>>>>>> 523044b2
 
     Ok(()) //placeholder return , delete later
 }
