--- conflicted
+++ resolved
@@ -47,10 +47,7 @@
     }
 
     // evaluate
-<<<<<<< HEAD
-=======
     // print verdict
->>>>>>> 6059a93b
     if args.evaluate {
         match eval::evaluate(&program, &input) {
             Ok(_) => {
