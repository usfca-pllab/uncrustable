// use clap derive for argument parsing
//
// read a file name as the only argument
use clap::Parser;
use log::{error, info, warn};
use uncrustable::eval;
use uncrustable::parse::parse;
use uncrustable::typecheck;
#[derive(Parser, Debug)]

struct Args {
    /// The input program to read
    input: String,

    // The typecheck flag, can be used as --typecheck or --t
    #[arg(short, long)]
    typecheck: bool,

    // The evaluate flag, can be used as --evaluate or --e
    #[arg(short, long)]
    evaluate: bool,
}

fn main() {
    env_logger::init();
    let args = Args::parse();
    let input = std::fs::read_to_string(&args.input).expect("Could not read file");
    let program = parse(&input).unwrap_or_else(|err| panic!("Syntax error: {err}"));
    // println!("Parsed program {program:#?}");

    // type check
    if args.typecheck {
        match typecheck::typecheck_program(&program) {
            Ok(_) => {
                println!("Typecheck successful");
<<<<<<< HEAD
                info!("Typecheck successful");
            }
            Err(error) => {
                println!("TypeCheck Error: {error}");
                warn!("Error with typecheck: {}", error);
=======
            }
            Err(error) => {
                println!("TypeCheck Error: {error}");
>>>>>>> e81368a7
            }
        }
    }

    // evaluate
    // Uncomment and debug when we merge the two branches
<<<<<<< HEAD
    // if args.evaluate {
    //     match eval::eval(&program, &input) {
    //         Ok(_) => {
    //             println!("Evaluation successful");
    //             info!("Evaluation successful"); // todo, same as above
    //         }
    //         Err(error) => {
    //             println!("Evaluation Error: {error}");
    //             warn!("Error with Evaluation: {}", error); // todo, same as above
    //         }
    //     }
    // }
=======
    if args.evaluate {
        match eval::evaluate(&program, &input) {
            Ok(_) => {
                if true {
                    println!("program accepts the input");
                } else {
                    println!("program rejects the input");
                }
            }
            Err(error) => {
                println!("Evaluation Error: {error}");
            }
        }
    }
>>>>>>> e81368a7

    // print verdict

    // more commands (later):
    // - check for equality
    // - compile to DFA
}<|MERGE_RESOLUTION|>--- conflicted
+++ resolved
@@ -33,37 +33,15 @@
         match typecheck::typecheck_program(&program) {
             Ok(_) => {
                 println!("Typecheck successful");
-<<<<<<< HEAD
-                info!("Typecheck successful");
             }
             Err(error) => {
                 println!("TypeCheck Error: {error}");
-                warn!("Error with typecheck: {}", error);
-=======
-            }
-            Err(error) => {
-                println!("TypeCheck Error: {error}");
->>>>>>> e81368a7
             }
         }
     }
 
     // evaluate
     // Uncomment and debug when we merge the two branches
-<<<<<<< HEAD
-    // if args.evaluate {
-    //     match eval::eval(&program, &input) {
-    //         Ok(_) => {
-    //             println!("Evaluation successful");
-    //             info!("Evaluation successful"); // todo, same as above
-    //         }
-    //         Err(error) => {
-    //             println!("Evaluation Error: {error}");
-    //             warn!("Error with Evaluation: {}", error); // todo, same as above
-    //         }
-    //     }
-    // }
-=======
     if args.evaluate {
         match eval::evaluate(&program, &input) {
             Ok(_) => {
@@ -78,7 +56,6 @@
             }
         }
     }
->>>>>>> e81368a7
 
     // print verdict
 
