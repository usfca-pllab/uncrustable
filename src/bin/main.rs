--- conflicted
+++ resolved
@@ -45,14 +45,6 @@
     if args.evaluate {
         match eval::evaluate(&program, &input) {
             Ok(_) => {
-<<<<<<< HEAD
-                println!("Evaluation successful");
-                info!("Evaluation successful"); // todo, same as above
-            }
-            Err(error) => {
-                println!("Evaluation Error: {error}");
-                warn!("Error with Evaluation: {}", error); // todo, same as above
-=======
                 if true {
                     println!("program accepts the input");
                 } else {
@@ -61,7 +53,6 @@
             }
             Err(error) => {
                 println!("Evaluation Error: {error}");
->>>>>>> 0c9c6169
             }
         }
     }
