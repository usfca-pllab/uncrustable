--- conflicted
+++ resolved
@@ -1,11 +1,15 @@
 //! Deterministic Finite Automata
 
+use crate::syntax::Symbol;
 use crate::syntax::Symbol;
 use std::collections::BTreeMap;
 pub use std::collections::{BTreeMap as Map, BTreeSet as Set};
 use std::fmt;
+pub use std::collections::{BTreeMap as Map, BTreeSet as Set};
+use std::fmt;
 use std::fmt::Debug;
 use std::hash::Hash;
+use std::io::Write;
 use std::io::Write;
 pub mod parser;
 
@@ -16,6 +20,9 @@
 use std::sync::atomic::{AtomicU32, Ordering};
 /// Next available state, do not use directly.
 static NEXT_STATE: AtomicU32 = AtomicU32::new(0);
+use std::sync::atomic::{AtomicU32, Ordering};
+/// Next available state, do not use directly.
+static NEXT_STATE: AtomicU32 = AtomicU32::new(0);
 
 impl State {
     /// Generate a fresh state that hasn't been used before
@@ -47,15 +54,9 @@
             let label = self.state_names.get(state).cloned().unwrap();
             // let mut layer = String::new();
             if self.accepting.contains(state) {
-<<<<<<< HEAD
                 write!(f, "  {}(((\"{}\")))", state_id, label) // double circle for accepting
             } else {
                 write!(f, "  {}((\"{}\"))", state_id, label)
-=======
-                writeln!(f, "  {}(((\"{}\")))", state_id, label) // double circle for accepting
-            } else {
-                writeln!(f, "  {}((\"{}\"))", state_id, label)
->>>>>>> 6059a93b
             }
         })?;
 
@@ -100,6 +101,7 @@
     pub state_names: Map<State, String>,
 }
 
+impl<Symbol: Hash + Eq + Ord> Dfa<Symbol> {
 impl<Symbol: Hash + Eq + Ord> Dfa<Symbol> {
     /// Check if this DFA is valid
     pub fn validate(&self) -> Result<(), Vec<DfaValidationError<Symbol>>>
@@ -253,11 +255,7 @@
     #[test]
     fn test_display() {
         State::reset();
-<<<<<<< HEAD
         let expected_output = "flowchart TD\n  q0(((\"w = false, z = false\")))  q1(((\"w = false, z = true\")))  q2((\"w = true, z = true\"))  q0 --a--> q2\n  q0 --d--> q1\n  q1 --a--> q2\n  q1 --d--> q1\n  q2 --a--> q2\n  q2 --d--> q1\n";
-=======
-        let expected_output = "flowchart TD\n  q0(((\"w = false, z = false\")))\n  q1(((\"w = false, z = true\")))\n  q2((\"w = true, z = true\"))\n  q0 --a--> q2\n  q0 --d--> q1\n  q1 --a--> q2\n  q1 --d--> q1\n  q2 --a--> q2\n  q2 --d--> q1\n";
->>>>>>> 6059a93b
         let dfa: Dfa<Symbol> = Dfa::try_new(
             Set::from([Symbol('d'), Symbol('a')]),
             Map::from([
